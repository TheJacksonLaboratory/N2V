# distribution/packaging/environments
\.DS_Store
.idea/
__pycache__
/__pycache__/*
**/__pycache__/*
.mypy*
\.vscode/
.vscode

# data
karate.embedded
twocities.txt
unmapped_proteins.txt

# testing/logging
cover
coverage.xml
.coverage
.coverage*
<<<<<<< HEAD
karate.embedded
.mypy_cache/*
*.log
=======
*.log

# other
.single_run
>>>>>>> f7ae0bd6
<|MERGE_RESOLUTION|>--- conflicted
+++ resolved
@@ -18,13 +18,9 @@
 coverage.xml
 .coverage
 .coverage*
-<<<<<<< HEAD
 karate.embedded
 .mypy_cache/*
-*.log
-=======
 *.log
 
 # other
 .single_run
->>>>>>> f7ae0bd6
