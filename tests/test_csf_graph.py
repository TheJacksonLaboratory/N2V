from unittest import TestCase
import os.path
from xn2v import CSFGraph


class TestCSFGraph(TestCase):
    def setUp(self):
        inputfile = os.path.join(os.path.dirname(
            __file__), 'data', 'small_graph.txt')
        g = CSFGraph(inputfile)
        self.g = g
        str(g)

    def test_notnull(self):
        self.assertIsNotNone(self.g)

    def test_get_node_to_index_map(self):
        self.assertIsNotNone(self.g.get_node_to_index_map())

    def test_get_index_to_node_map(self):
        self.assertIsNotNone(self.g.get_index_to_node_map())

        return None

    def test_count_nodes(self):
        # The graph in small_graph.txt has 11 nodes
        expected_num = 11
        self.assertEqual(expected_num, self.g.node_count())

        return None

    def test_count_edges(self):
        # Note that the graph is transformed into an undirected graph by
        # adding the inverse of each edge
        # 21 edges are included in the file, thus we expect 2*21=42 edges
        expected_num = 42
        self.assertEqual(expected_num, self.g.edge_count())

        return None

    def test_get_weight(self):
        expected = 10  # for d1<->d3
        weight = self.g.weight('d1', 'd3')
        self.assertEqual(expected, weight)
        expected = 10  # for g3<->g4
        weight = self.g.weight('g3', 'g4')
        self.assertEqual(expected, weight)

        return None

    def test_get_neighbors1(self):
        # the neighbors of p4 are g4, p2, p3
        nbrs = self.g.neighbors('p4')
        # print(nbrs)
        self.assertEqual(['g4', 'p2', 'p3'], nbrs)

        return None

    def test_get_neighbors_as_ints_1(self):
        # The neighbors of p4 are g4, p2, p3 and their indices are 6, 8, 9
        p4_idx = self.g.node_to_index_map['p4']
        nbrs = self.g.neighbors_as_ints(p4_idx)
        # print("index of g4 = {}, index of p2 = {}, index of p3 = {}".format(self.g.node_to_index_map['g4'],
        # self.g.node_to_index_map['p2'],self.g.node_to_index_map['p3']))
        self.assertEqual([6, 8, 9], nbrs)

        return None

    def test_get_neighbors2(self):
        # the neighbors of g2 are g1, g3, p1, p2
        nbrs = self.g.neighbors('g2')
        # print(nbrs)
        self.assertEqual(['g1', 'g3', 'p1', 'p2'], nbrs)

        return None

    def test_get_neighbors_as_ints_2(self):
        g2_idx = self.g.node_to_index_map['g2']
        # the neighbors of g2 are g1, g3, p1, p2 and their indices are 3, 5, 7, 8
        nbrs = self.g.neighbors_as_ints(g2_idx)
        # print("index of g1 = {}, index of g3 = {}, index of p1 = {}, index of p2 = {}".
        # format(self.g.node_to_index_map['g1'], self.g.node_to_index_map['g3'], self.g.node_to_index_map['p1'],
        # self.g.node_to_index_map['p2']))
        self.assertEqual([3, 5, 7, 8], nbrs)

        return None

    def test_check_nodetype(self):
        self.assertTrue(self.g.same_nodetype('g1', 'g2'))
        self.assertFalse(self.g.same_nodetype('g1', 'p3'))

        return None

    def test_edges(self):
        """Test the method that should get all edges as tuples wc -l small_graph.txt reveals 21 edges, but the Graph
        class creates a total of 42 edges to make an undirected graph.
        """
        edge_list = self.g.edges()
        self.assertEqual(42, len(edge_list))
        # p1 p3 and p3 p1 are valid edges
        t1 = ('p1', 'p3')
        self.assertTrue(t1 in edge_list)
        t2 = ('p3', 'p1')
        self.assertTrue(t2 in edge_list)
        made_up = ('z1', 'q123')
        self.assertFalse(made_up in edge_list)

<<<<<<< HEAD
    def test_degree(self):
        #test the degrees of nodes
        node_1 = "g1"
        node_2 = "p2"
        node_3 = "d3"
        self.assertEqual(5, self.g.node_degree(node_1))
        self.assertEqual(4, self.g.node_degree(node_2))
        self.assertEqual(3, self.g.node_degree(node_3))





=======
        return None
>>>>>>> dd57fdb7
<|MERGE_RESOLUTION|>--- conflicted
+++ resolved
@@ -105,7 +105,6 @@
         made_up = ('z1', 'q123')
         self.assertFalse(made_up in edge_list)
 
-<<<<<<< HEAD
     def test_degree(self):
         #test the degrees of nodes
         node_1 = "g1"
@@ -115,10 +114,4 @@
         self.assertEqual(4, self.g.node_degree(node_2))
         self.assertEqual(3, self.g.node_degree(node_3))
 
-
-
-
-
-=======
-        return None
->>>>>>> dd57fdb7
+        return None