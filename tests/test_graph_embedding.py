import os.path
import pytest
from unittest import TestCase
from typing import Dict
from tqdm.auto import tqdm
from embiggen.transformers import GraphPartitionTransformer
from ensmallen_graph import EnsmallenGraph  # pylint: disable=no-name-in-module
from embiggen.embedders import CBOW, SkipGram, GloVe
import tensorflow as tf
from sklearn.ensemble import RandomForestClassifier
from sklearn.metrics import roc_auc_score, average_precision_score, accuracy_score
from sanitize_ml_labels import sanitize_ml_labels
import numpy as np


def report(y_true, y_pred) -> Dict:
    metrics = (roc_auc_score, average_precision_score, accuracy_score)
    return {
        sanitize_ml_labels(metric.__name__): metric(y_true, y_pred)
        for metric in metrics
    }


class TestGraphEmbedding(TestCase):
    """Test suite for the class Embiggen"""

    def setUp(self):
        self._directories = ["karate", "ppi"]
        self._paths = [
            "neg_test_edges",
            "neg_train_edges",
            "neg_validation_edges",
            "pos_train_edges",
            "pos_test_edges",
            "pos_validation_edges",
        ]

    def build_graphs(self, directory: str):
        return {
            path: EnsmallenGraph(
                edge_path=f"tests/data/{directory}/{path}.tsv",
                sources_column="subject",
                destinations_column="object",
                directed=False,
            )
            for path in self._paths
        }

    def evaluate_embedding(self, embedding: np.ndarray, graphs: Dict):
        transformer_model = GraphPartitionTransformer()
        transformer_model.fit(embedding)
        X_train, y_train = transformer_model.transform(
            graphs["pos_train_edges"],
            graphs["neg_train_edges"]
        )
        X_test, y_test = transformer_model.transform(
            graphs["pos_test_edges"],
            graphs["neg_test_edges"]
        )
        X_validation, y_validation = transformer_model.transform(
            graphs["pos_validation_edges"],
            graphs["neg_validation_edges"]
        )

        forest = RandomForestClassifier(max_depth=20)
        forest.fit(X_train, y_train)
        y_train_pred = forest.predict(X_train)
        y_test_pred = forest.predict(X_test)
        y_validation_pred = forest.predict(X_validation)

        print({
            "train": report(y_train, y_train_pred),
            "test": report(y_test, y_test_pred),
            "validation": report(y_validation, y_validation_pred),
        })

    def test_skipgram(self):
        for directory in self._directories:
            graphs = self.build_graphs(directory)
            X = tf.ragged.constant(
                graphs["pos_train_edges"].walk(10, 80, 0, 1, 1, 1, 1))
            embedder_model = SkipGram()
            embedder_model.fit(
                X,
                graphs["pos_train_edges"].get_nodes_number()
            )
            self.evaluate_embedding(embedder_model.embedding, graphs)

<<<<<<< HEAD
    def test_GloVe(self):
        X = tf.ragged.constant(
            self._graphs["pos_train_edges"].walk(10, 80, 0, 1, 1, 1, 1))
        embedder_model = GloVe()
        embedder_model.fit(
            X,
            self._graphs["pos_train_edges"].get_nodes_number()
        )
        transformer_model = GraphPartitionTransformer()
        transformer_model.fit(embedder_model.embedding)
        X_train, y_train = transformer_model.transform(
            self._graphs["pos_train_edges"],
            self._graphs["neg_train_edges"]
        )
        X_test, y_test = transformer_model.transform(
            self._graphs["pos_test_edges"],
            self._graphs["neg_test_edges"]
        )
        X_validation, y_validation = transformer_model.transform(
            self._graphs["pos_validation_edges"],
            self._graphs["neg_validation_edges"]
        )

        forest = RandomForestClassifier(max_depth=20)
        forest.fit(X_train, y_train)
        y_train_pred = forest.predict(X_train)
        y_test_pred = forest.predict(X_test)
        y_validation_pred = forest.predict(X_validation)

        print({
            "train": report(y_train, y_train_pred),
            "test": report(y_test, y_test_pred),
            "validation": report(y_validation, y_validation_pred),
    })
=======
    def test_cbow(self):
        for directory in self._directories:
            graphs = self.build_graphs(directory)
            X = tf.ragged.constant(
                graphs["pos_train_edges"].walk(10, 80, 0, 1, 1, 1, 1))
            embedder_model = CBOW()
            embedder_model.fit(
                X,
                graphs["pos_train_edges"].get_nodes_number()
            )
            self.evaluate_embedding(embedder_model.embedding, graphs)
>>>>>>> f3840621
<|MERGE_RESOLUTION|>--- conflicted
+++ resolved
@@ -86,42 +86,6 @@
             )
             self.evaluate_embedding(embedder_model.embedding, graphs)
 
-<<<<<<< HEAD
-    def test_GloVe(self):
-        X = tf.ragged.constant(
-            self._graphs["pos_train_edges"].walk(10, 80, 0, 1, 1, 1, 1))
-        embedder_model = GloVe()
-        embedder_model.fit(
-            X,
-            self._graphs["pos_train_edges"].get_nodes_number()
-        )
-        transformer_model = GraphPartitionTransformer()
-        transformer_model.fit(embedder_model.embedding)
-        X_train, y_train = transformer_model.transform(
-            self._graphs["pos_train_edges"],
-            self._graphs["neg_train_edges"]
-        )
-        X_test, y_test = transformer_model.transform(
-            self._graphs["pos_test_edges"],
-            self._graphs["neg_test_edges"]
-        )
-        X_validation, y_validation = transformer_model.transform(
-            self._graphs["pos_validation_edges"],
-            self._graphs["neg_validation_edges"]
-        )
-
-        forest = RandomForestClassifier(max_depth=20)
-        forest.fit(X_train, y_train)
-        y_train_pred = forest.predict(X_train)
-        y_test_pred = forest.predict(X_test)
-        y_validation_pred = forest.predict(X_validation)
-
-        print({
-            "train": report(y_train, y_train_pred),
-            "test": report(y_test, y_test_pred),
-            "validation": report(y_validation, y_validation_pred),
-    })
-=======
     def test_cbow(self):
         for directory in self._directories:
             graphs = self.build_graphs(directory)
@@ -132,5 +96,4 @@
                 X,
                 graphs["pos_train_edges"].get_nodes_number()
             )
-            self.evaluate_embedding(embedder_model.embedding, graphs)
->>>>>>> f3840621
+            self.evaluate_embedding(embedder_model.embedding, graphs)