from unittest import TestCase

import os.path
from xn2v import CSFGraph
from xn2v import N2vGraph
from tests.utils.utils import calculate_total_probs


class TestGraph(TestCase):

    def setUp(self):
        inputfile = os.path.join(os.path.dirname(__file__), 'data', 'small_graph.txt')
        g = CSFGraph(inputfile)
        self.graph = g

    def test_raw_probs_simple_graph_1(self):
        p = 1
        q = 1
        gamma = 1
        g = N2vGraph(self.graph, p, q, gamma,doxn2v=True)
        #src = self.graph.get_node_index('g1')
        #dst = self.graph.get_node_index('g2')
        src = 'g1'
        dst = 'g2'
        edge = (src, dst)
        [j_alias, q_alias] = g.get_alias_edge_xn2v(src, dst)
        #orig_edge, [j_alias, q_alias] = g.get_alias_edge(src, dst)
        #self.assertEqual(orig_edge, edge,
                        # "get_alias_edge didn't send back the original edge")
        self.assertEqual(len(j_alias), len(q_alias))
        # there are 4 outgoing edges from g2: g1, g3, p1, p2
        self.assertEqual(4, len(j_alias))
        # recreate the original probabilities. They should be 0.125, 0.125, 0.5, 0.25
        original_probs = calculate_total_probs(j_alias, q_alias)
        self.assertAlmostEqual(0.125, original_probs[0])
        self.assertAlmostEqual(0.125, original_probs[1])
        self.assertAlmostEqual(0.5, original_probs[2])
        self.assertAlmostEqual(0.25, original_probs[3])

    def test_raw_probs_simple_graph_2(self):# This test need to be checked.
        p = 1
        q = 1
        gamma = 1
        g = N2vGraph(self.graph, p, q, gamma, doxn2v=True)
        # src = self.graph.get_node_index('g0')
        # dst = self.graph.get_node_index('g1')
        src = 'g1'
        dst = 'g4'
        [j_alias, q_alias] = g.get_alias_edge_xn2v(src, dst)
        self.assertEqual(len(j_alias), len(q_alias))

        # outgoing edges from g4: g1, g3, p4, d2
        self.assertEqual(4, len(j_alias))

        # recreate the original probabilities. They should be a vector of length 4.
<<<<<<< HEAD
        # original_probs = calculate_total_probs(j_alias, q_alias)
        # self.assertAlmostEqual(1.0/4.0, original_probs[1])
=======
        original_probs = calculate_total_probs(j_alias, q_alias) #some original probs are not positive!!
        #self.assertAlmostEqual(1.0/4.0, original_probs[1]) #Check probability!
>>>>>>> e03ceb52


class TestHetGraph(TestCase):

    def setUp(self):
        inputfile = os.path.join(os.path.dirname(__file__), 'data', 'small_het_graph.txt')
        g = CSFGraph(inputfile)
        self.graph = g
        self.nodes = g.nodes()
        self.g1index = self.__get_index('g1')
        self.d1index = self.__get_index('d1')

    def __get_index(self, node):
        i = 0
        for n in self.nodes:
            if n == node:
                return i
            i += 1
        raise Exception("Could not find {} in self.nodes".format(node))

    def testGraphNodeCounts(self):
        """
        #We expect 101 gene nodes, 20 disease nodes, and 30 protein nodes
        :return:
        """
        g = self.graph
        n = g.node_count()
        self.assertEqual(151, n)

    def testGraphEdgeCounts(self):
        """
         # We expect 100 g<->g edges, 1 g<->d edge, 19 d<->d edges, and 29 p<->p edges
         # Note that currently we have 2 directed edges for each undirected edge. This
         # means that edge_count() returns 300. This is an implementation detail that
         # may change in the future.
        :return:
        """
        g = self.graph
        m = g.edge_count()
        self.assertEqual(300, m)

    def test_raw_probs_1(self):
        p = 1
        q = 1
        gamma = 1
        g = N2vGraph(self.graph, p, q, gamma, doxn2v=True)
        # src = self.graph.get_node_index('g0')
        # dst = self.graph.get_node_index('g1')
        src = 'g1'
        dst = 'g2'
        [j_alias, q_alias] = g.get_alias_edge_xn2v(src, dst)
        self.assertEqual(len(j_alias), len(q_alias))

        # outgoing edges from g2: g1
        self.assertEqual(1, len(j_alias))

        # recreate the original probabilities. They should be a vector of length 1 with value 1.
        original_probs = calculate_total_probs(j_alias, q_alias)
        self.assertAlmostEqual(1.0, original_probs[0])


    def test_raw_probs_2(self):# This test needs to be checked.
        p = 1
        q = 1
        gamma = 1
        g = N2vGraph(self.graph, p, q, gamma, doxn2v=True)
        # src = self.graph.get_node_index('g0')
        # dst = self.graph.get_node_index('g1')
        src = 'g1'
        dst = 'p1'
        [j_alias, q_alias] = g.get_alias_edge_xn2v(src, dst)
        self.assertEqual(len(j_alias), len(q_alias))

        # outgoing edges from p1: g1, p2, ..., p30
        self.assertEqual(30, len(j_alias))
        # recreate the original probabilities.
        original_probs = calculate_total_probs(j_alias, q_alias)
        #self.assertAlmostEqual(1.0/30.0, original_probs[1])#check the probability


class TestHetGraph2(TestCase):

    def setUp(self):
        infile = os.path.join(os.path.dirname(__file__), 'data', 'small_het_graph.txt')
        g = CSFGraph(infile)
        self.graph = g
        self.nodes = g.nodes()
        self.g1index = self.__get_index('g1')
        self.d1index = self.__get_index('d1')

    def __get_index(self, node):
        i = 0
        for n in self.nodes:
            if n == node:
                return i
            i += 1
        raise Exception("Could not find {} in self.nodes".format(node))

    def get_index_of_neighbor(self, node, neighbor):
        """
        Searches for the index of a neighbor of node
        If there is no neighbor, return None
        :param node:
        :param neighbor:
        :return:
        """
        neighbors = sorted(self.graph.neighbors(node))
        i = 0
        for n in neighbors:
            if n == neighbor:
                return i
            i += 1
        return None

    def test_gamma_probs(self):
        """
        Test that our rebalancing methods cause us to go from g1 to d1 with a probability of gamma = 1/k
        where k=3, i.e., the number of different node types
        :return:
        """
        p = 1
        q = 1
        gamma = float(1) / float(3)
        g = N2vGraph(self.graph, p, q, gamma, True)
        src = 'g0'
        dst = 'g1'
        g0g1tuple = (src, dst)  # this is a key of the dictionary alias_edge_tuple
        alias_edge_tuple = g.retrieve_alias_edges()
        g0g1edges = alias_edge_tuple.get(g0g1tuple)
        # g0g1 edges has the alias map and probabilities as a 2-tuple
        # The following code searches for the index of d1
        # We want the probability of going from g1 to d1 -- it should be equal to gamma, because there is only one g1 to disease edge
        idx = self.get_index_of_neighbor('g1', 'd1')
        self.assertIsNotNone(idx)
        probs = calculate_total_probs(g0g1edges[0], g0g1edges[1])
        d1prob = probs[idx]  # total probability of going from g1 to d1
        self.assertAlmostEqual(1.0 / 3.0, d1prob)

    def test_gamma_probs_2(self):
        """
        Test that our rebalancing methods cause us to go from g1 to d1 with a probability of gamma = 1/k
        where k=3, i.e., the number of different node types
        :return:
        """
        p = 1
        q = 1
        gamma = float(1) / float(3)
        g = N2vGraph(self.graph, p, q, gamma, True)
        src = 'g1'
        dst = 'g2'
        g1g2tuple = (src, dst)  # this is a key of the dictionary alias_edge_tuple
        alias_edge_tuple = g.retrieve_alias_edges()
        g1g2edges = alias_edge_tuple.get(g1g2tuple)
        # g1g2 edges has the alias map and probabilities as a 2-tuple
        # The following code searches for the index of g1
        # We want the probability of going from g2 to g1 -- it should be equal to 1 because there is only one neighbor to g2
        # and it is in the same network
        idx = self.get_index_of_neighbor('g2', 'g1')
        self.assertIsNotNone(idx)
        probs = calculate_total_probs(g1g2edges[0], g1g2edges[1])
        g1prob = probs[idx]  # total probability of going from g2 to g1
        self.assertAlmostEqual(1.0, g1prob)

    def test_gamma_probs_3(self):
        """
        Test that our rebalancing methods cause us to go from g1 to d1 with a probability of gamma = 1/k
        where k=3, i.e., the number of different node types
        :return:
        """
        p = 1
        q = 1
        gamma = float(1) / float(3)
        g = N2vGraph(self.graph, p, q, gamma, True)
        src = 'g1'
        dst = 'p1'
        g1p1tuple = (src, dst)  # this is a key of the dictionary alias_edge_tuple
        alias_edge_tuple = g.retrieve_alias_edges()
        g1p1edges = alias_edge_tuple.get(g1p1tuple)
        # g1p1 edges has the alias map and probabilities as a 2-tuple
        # The following code searches for the index of p2
        # We want the probability of going from p1 to p2 -- it should be equal
        idx = self.get_index_of_neighbor('p1', 'g1')
        self.assertIsNotNone(idx)
        probs = calculate_total_probs(g1p1edges[0], g1p1edges[1])
        g1prob = probs[idx]  # total probability of going from p1 to g1.
        # p1 has g1 as a neighbor in different network and has 29 protein neighbors in the same network.
        # The probability of going back to g1 is gamma which is 1/3
        self.assertAlmostEqual(1.0 / 3.0, g1prob)

    def test_gamma_probs_4(self):
        """
        Assume we have traversed the g1-p1 edge.
        Test that our rebalancing methods cause us to go from p1 to g1 with a probability of gamma = 1/k
        where k=3, i.e., the number of different node types
        :return:
        """
        p = 1
        q = 1
        gamma = float(1) / float(3)
        g = N2vGraph(self.graph, p, q, gamma, True)
        src = 'g1'
        dst = 'p1'
        g1p1tuple = (src, dst)  # this is a key of the dictionary alias_edge_tuple
        alias_edge_tuple = g.retrieve_alias_edges()
        g1p1edges = alias_edge_tuple.get(g1p1tuple)
        # g1p1 edges has the alias map and probabilities as a 2-tuple
        # The following code searches for the index of p2
        # We want the probability of going from p1 to p2 -- it should be equal
        idx = self.get_index_of_neighbor('p1', 'p2')
        self.assertIsNotNone(idx)
        probs = calculate_total_probs(g1p1edges[0], g1p1edges[1])
        p2prob = probs[idx]  # total probability of going from p1 to p2.
        # p1 has g1 as a neighbor in different network and has 29 protein neighbors in the same network.
        # The probability of going  to p2 is gamma which is (2/3*29) ~ 0.023
        self.assertAlmostEqual(2.0 / 87.0, p2prob)<|MERGE_RESOLUTION|>--- conflicted
+++ resolved
@@ -37,7 +37,7 @@
         self.assertAlmostEqual(0.5, original_probs[2])
         self.assertAlmostEqual(0.25, original_probs[3])
 
-    def test_raw_probs_simple_graph_2(self):# This test need to be checked.
+    def test_raw_probs_simple_graph_2(self):
         p = 1
         q = 1
         gamma = 1
@@ -48,18 +48,11 @@
         dst = 'g4'
         [j_alias, q_alias] = g.get_alias_edge_xn2v(src, dst)
         self.assertEqual(len(j_alias), len(q_alias))
-
         # outgoing edges from g4: g1, g3, p4, d2
         self.assertEqual(4, len(j_alias))
-
         # recreate the original probabilities. They should be a vector of length 4.
-<<<<<<< HEAD
-        # original_probs = calculate_total_probs(j_alias, q_alias)
-        # self.assertAlmostEqual(1.0/4.0, original_probs[1])
-=======
-        original_probs = calculate_total_probs(j_alias, q_alias) #some original probs are not positive!!
-        #self.assertAlmostEqual(1.0/4.0, original_probs[1]) #Check probability!
->>>>>>> e03ceb52
+        original_probs = calculate_total_probs(j_alias, q_alias)
+        #self.assertAlmostEqual(1.0/4.0, original_probs[1])
 
 
 class TestHetGraph(TestCase):
@@ -106,38 +99,35 @@
         q = 1
         gamma = 1
         g = N2vGraph(self.graph, p, q, gamma, doxn2v=True)
-        # src = self.graph.get_node_index('g0')
-        # dst = self.graph.get_node_index('g1')
+        #src = self.graph.get_node_index('g0')
+        #dst = self.graph.get_node_index('g1')
         src = 'g1'
         dst = 'g2'
         [j_alias, q_alias] = g.get_alias_edge_xn2v(src, dst)
         self.assertEqual(len(j_alias), len(q_alias))
-
         # outgoing edges from g2: g1
         self.assertEqual(1, len(j_alias))
-
         # recreate the original probabilities. They should be a vector of length 1 with value 1.
         original_probs = calculate_total_probs(j_alias, q_alias)
         self.assertAlmostEqual(1.0, original_probs[0])
 
 
-    def test_raw_probs_2(self):# This test needs to be checked.
+    def test_raw_probs_2(self):
         p = 1
         q = 1
         gamma = 1
         g = N2vGraph(self.graph, p, q, gamma, doxn2v=True)
-        # src = self.graph.get_node_index('g0')
-        # dst = self.graph.get_node_index('g1')
+        #src = self.graph.get_node_index('g0')
+        #dst = self.graph.get_node_index('g1')
         src = 'g1'
         dst = 'p1'
         [j_alias, q_alias] = g.get_alias_edge_xn2v(src, dst)
         self.assertEqual(len(j_alias), len(q_alias))
-
         # outgoing edges from p1: g1, p2, ..., p30
         self.assertEqual(30, len(j_alias))
-        # recreate the original probabilities.
-        original_probs = calculate_total_probs(j_alias, q_alias)
-        #self.assertAlmostEqual(1.0/30.0, original_probs[1])#check the probability
+        # recreate the original probabilities. They should be a vector of length 1 with value 1.
+        original_probs = calculate_total_probs(j_alias, q_alias)
+        #self.assertAlmostEqual(1.0/30.0, original_probs[1])
 
 
 class TestHetGraph2(TestCase):
