--- conflicted
+++ resolved
@@ -313,13 +313,7 @@
                 i += 1
             norm_const = sum(unnormalized_probs)
             # log.info("norm_const {}".format(norm_const))
-<<<<<<< HEAD
             normalized_probs = [float(u_prob) / norm_const for u_prob in unnormalized_probs]
-=======
-            normalized_probs = [
-                float(u_prob) / norm_const for u_prob in unnormalized_probs]
-            #alias_nodes[node_as_int] = self.__alias_setup(normalized_probs)
->>>>>>> f7ae0bd6
             alias_nodes[node] = self.__alias_setup(normalized_probs)
         for edge in G.edges():
             #src_as_int = G.node_to_index_map[edge[0]]
