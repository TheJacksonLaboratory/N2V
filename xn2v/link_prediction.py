import sys
import numpy as np   # type: ignore
<<<<<<< HEAD
from sklearn.calibration import CalibratedClassifierCV    # type: ignore
=======
from sklearn.calibration import CalibratedClassifierCV  # type:ignore
>>>>>>> 7f1e5795

from sklearn.linear_model import LogisticRegression   # type: ignore
from sklearn import metrics   # type: ignore
from sklearn.metrics import roc_auc_score, average_precision_score   # type: ignore
from sklearn.ensemble import RandomForestClassifier   # type: ignore
from sklearn import svm   # type: ignore
from sklearn.metrics import roc_auc_score, average_precision_score   # type: ignore
from xn2v.utils import load_embeddings



# handler = logging.handlers.WatchedFileHandler(os.environ.get("LOGFILE", "link_prediction.log"))
# formatter = logging.Formatter('%(asctime)s - %(levelname)s -%(filename)s:%(lineno)d - %(message)s')
# handler.setFormatter(formatter)
# log = logging.getLogger()
# log.setLevel(os.environ.get("LOGLEVEL", "DEBUG"))
# log.addHandler(handler)

class LinkPrediction(object):
    """
    Set up for predicting links from results of node2vec analysis

    Attributes:
        pos_train_graph: The training graph
        pos_test_graph:  Graph of links that we want to predict
        neg_train_graph: Graph of non-existence links in training graph
        neg_test_graph: Graph of non-existence links that we want to predict as negative edges
        embedded_train_graph_path: The file produced by word2vec with the nodes embedded as vectors
        edge_embedding_method: The method to embed edges. It can be "hadamard", "average", "weightedL1" or
            "weightedL2"
        classifier: classification method. It can be either "LR" for logistic regression, "RF" for random forest
            or "SVM" for support vector machine
        graph_type: It can be "homogen" for homogeneous graph or "heterogen" for heterogeneous graph
    """

    def __init__(self, pos_train_graph, pos_test_graph, neg_train_graph, neg_test_graph,
                 embedded_train_graph_path, edge_embedding_method, classifier, graph_type):

        self.pos_train_edges = pos_train_graph.edges()
        self.pos_test_edges = pos_test_graph.edges()
        self.neg_train_edges = neg_train_graph.edges()
        self.neg_test_edges = neg_test_graph.edges()
        self.train_nodes = pos_train_graph.nodes()
        self.test_nodes = pos_test_graph.nodes()
        self.embedded_train_graph = embedded_train_graph_path
        self.map_node_vector = load_embeddings(self.embedded_train_graph)
        self.edge_embedding_method = edge_embedding_method
        self.train_edge_embs = []
        self.train_edge_labels = []
        self.test_edge_labels = []
        self.tes_edge_embs = []
        self.classifier = classifier
        self.graph_type = graph_type
        self.test_edge_embs = None
        self.predictions = None
        self.confusion_matrix = None
        self.test_roc = None
        self.test_average_precision = None

    def read_embeddings(self):
        """
        reading the embeddings generated by the training graph
        :return:
        """
        n_lines = 0
        map_node_vector = {}  # reading the embedded graph to a map, key:node, value:vector
        with open(self.embedded_train_graph, 'r') as f:
            #next(f)#skip the header which contains 2 integers; number of nodes and dimension
            for line in f:
                fields = line.split() #the format of each line: node v_1 v_2 ... v_d where v_i's are elements of
                # the array corresponding to the embedding of the node
                embe_vec = [float(i) for i in fields[1:]]
                map_node_vector.update({fields[0]: embe_vec})#map each node to its corresponding vector
                n_lines += 1
        f.close()
        self.map_node_vector = map_node_vector
        print("[INFO]Finished ingesting {} lines (vectors) from {}".format(n_lines, self.embedded_train_graph))


    def prepare_labels_test_training(self):

        """
        label positive edge embeddings with 1 and negative edge embeddings with 0.
        :return:
        """
        pos_train_edge_embs = self.transform(edge_list=self.pos_train_edges, node2vector_map=self.map_node_vector)
        neg_train_edge_embs = self.transform(edge_list=self.neg_train_edges, node2vector_map=self.map_node_vector)
        # print(len(true_train_edge_embs),len(false_train_edge_embs))
        self.train_edge_embs = np.concatenate([pos_train_edge_embs, neg_train_edge_embs])
        # Create train-set edge labels: 1 = true edge, 0 = false edge
        self.train_edge_labels = np.concatenate([np.ones(len(pos_train_edge_embs)), np.zeros(len(neg_train_edge_embs))])

        # Test-set edge embeddings, labels
        pos_test_edge_embs = self.transform(edge_list=self.pos_test_edges, node2vector_map=self.map_node_vector)
        neg_test_edge_embs = self.transform(edge_list=self.neg_test_edges, node2vector_map=self.map_node_vector)
        self.test_edge_embs = np.concatenate([pos_test_edge_embs, neg_test_edge_embs])
        # Create test-set edge labels: 1 = true edge, 0 = false edge
        self.test_edge_labels = np.concatenate([np.ones(len(pos_test_edge_embs)), np.zeros(len(neg_test_edge_embs))])
        print('get test edge labels')

        print("[INFO]: Total edges of training graph: {}".format(len(self.pos_train_edges)))
        print("[INFO]: Training edges (negative): {}".format(len(neg_train_edge_embs)))
        print("[INFO]: Test edges (positive): {}".format(len(self.pos_test_edges)))
        print("[INFO]: Test edges (negative): {}".format(len(neg_test_edge_embs)))

    def predict_links(self):
        """
        Train  classifier on train-set edge embeddings. Classifier is LR:logistic regression or RF:random forest
        or SVM:support vector machine. All classifiers work using default parameters.
        :return:
        """

        if self.classifier == "LR":
            edge_classifier = LogisticRegression()
        elif self.classifier == "RF":
            edge_classifier = RandomForestClassifier()
        else:
            # implement linear SVM.
            model_svc = svm.LinearSVC()
            edge_classifier = CalibratedClassifierCV(model_svc)

        edge_classifier.fit(self.train_edge_embs, self.train_edge_labels)

        self.predictions = edge_classifier.predict(self.test_edge_embs)
        self.confusion_matrix = metrics.confusion_matrix(self.test_edge_labels, self.predictions)

        # Predicted edge scores: probability of being of class "1" (real edge)
        test_preds = edge_classifier.predict_proba(self.test_edge_embs)[:, 1]
        train_preds = edge_classifier.predict_proba(self.train_edge_embs)[:, 1]
        # fpr, tpr, _ = roc_curve(self.test_edge_labels, test_preds)

        self.test_roc = roc_auc_score(self.test_edge_labels, test_preds)  # get the auc score
        self.train_roc = roc_auc_score(self.train_edge_labels, train_preds)  # get the auc score
        self.test_average_precision = average_precision_score(self.test_edge_labels, test_preds)

    def predicted_ppi_links(self):
        """
        :return: positive test edges and their prediction, 1: predicted correctly, 0: otherwise
        """
        print("positive test edges and their prediction:")
        for i in range(len(self.pos_test_edges)):
            print(self.pos_test_edges[i], self.predictions[i])

    def predicted_ppi_non_links(self):
        """
        :return: negative test edges (non-edges) and their prediction, 0: predicted correctly, 1: otherwise
        """
        print("negative test edges and their prediction:")

        for i in range(len(self.neg_test_edges)):
            print(self.neg_test_edges[i], self.predictions[i + len(self.pos_test_edges)])

    def output_classifier_results(self):
        """
        The method prints some metrics of the performance of the logistic regression classifier. including accuracy,
        specificity and sensitivity

        Attributes used in method:
            predictions: prediction results of the logistic regression
            confusion_matrix:  confusion_matrix[0, 0]: True negatives, confusion_matrix[0, 1]: False positives,
            confusion_matrix[1, 1]: True positives and confusion_matrix[1, 0]: False negatives
            test_roc: AUC score
            test_average_precision: Average precision
         """
        confusion_matrix = self.confusion_matrix
        total = sum(sum(confusion_matrix))
        accuracy = (confusion_matrix[0, 0] + confusion_matrix[1, 1]) * 1.0 / total
        specificity = confusion_matrix[0, 0] * 1.0 / (confusion_matrix[0, 0] + confusion_matrix[0, 1]) * 1.0
        sensitivity = confusion_matrix[1, 1] * 1.0 / (confusion_matrix[1, 0] + confusion_matrix[1, 1]) * 1.0
        f1_score = (2.0 * confusion_matrix[1, 1]) / (
                    2.0 * confusion_matrix[1, 1] + confusion_matrix[0, 1] + confusion_matrix[1, 0])
        # f1-score =2 * TP / (2 * TP + FP + FN)
        # print("predictions: {}".format(str(self.predictions)))
        print("confusion matrix: {}".format(str(confusion_matrix)))
        print('Accuracy : {}'.format(accuracy))
        print('Specificity : {}'.format(specificity))
        print('Sensitivity : {}'.format(sensitivity))
        print("F1-score : {}".format(f1_score))
        print("node2vec Test ROC score: {} ".format(str(self.test_roc)))
        print("node2vec Train ROC score: {} ".format(str(self.train_roc)))
        print("node2vec Test AP score: {} ".format(str(self.test_average_precision)))

    def transform(self, edge_list, node2vector_map):
        """
        This method finds embedding for edges of the graph. There are 4 ways to calculate edge embedding: Hadamard,
        Average, Weighted L1 and Weighted L2

        :param edge_list:
        :param node2vector_map: key:node, value: embedded vector
        # :param size_limit: Maximum number of edges that are embedded
        :return: list of embedded edges
        """
        embs = []
        edge_embedding_method = self.edge_embedding_method
        for edge in edge_list:
            node1 = edge[0]
            node2 = edge[1]
            print(node1, node2)

            emb1 = node2vector_map[node1]
            emb2 = node2vector_map[node2]
            if edge_embedding_method == "hadamard":
                # Perform a Hadamard transform on the node embeddings.
                # This is a dot product of the node embedding for the two nodes that
                # belong to each edge
                edge_emb = np.multiply(emb1, emb2)
            elif edge_embedding_method == "average":
                # Perform a Average transform on the node embeddings.
                # This is a elementwise average of the node embedding for the two nodes that
                # belong to each edge
                edge_emb = np.add(emb1, emb2) / 2
            elif edge_embedding_method == "weightedL1":
                # Perform weightedL1 transform on the node embeddings.
                # WeightedL1 calculates the absolute value of difference of each element of the two nodes that
                # belong to each edge
                edge_emb = abs(emb1 - emb2)
            elif edge_embedding_method == "weightedL2":
                # Perform weightedL2 transform on the node embeddings.
                # WeightedL2 calculates the square of difference of each element of the two nodes that
                # belong to each edge
                edge_emb = np.power((emb1 - emb2), 2)
            else:
                print("[ERROR]You need to enter hadamard, average, weightedL1, weightedL2")
                sys.exit(1)
            embs.append(edge_emb)
        embs = np.array(embs)
        return embs

    def output_edge_node_information(self):
        self.edge_node_information(self.pos_train_edges, "true_training")
        self.edge_node_information(self.pos_test_edges, "true_test")

    def edge_node_information(self, edge_list, group):
        """
        print the number of nodes and edges of each type of the graph
        :param edge_list: e.g.,  [('1','7), ('88','22'),...], either training or test
        :param group:
        :return:
        """
        if self.graph_type == "homogen":
            num_edges = 0
            nodes = set()
            for edge in edge_list:
                num_edges += 1
                nodes.add(edge[0])
                nodes.add(edge[1])

            print("##### edge/node diagnostics for {} #####".format(group))
            print("{}: number of  edges : {}".format(group, num_edges))
            print("{}: number of nodes : {}".format(group, len(nodes)))

        else:
            num_gene_gene = 0
            num_gene_dis = 0
            num_gene_prot = 0
            num_prot_prot = 0
            num_prot_dis = 0
            num_dis_dis = 0
            num_gene = 0
            num_prot = 0
            num_dis = 0
            nodes = set()
            for edge in edge_list:
                if edge[0].startswith("g") and edge[1].startswith("g"):
                    num_gene_gene += 1
                elif ((edge[0].startswith("g") and edge[1].startswith("d")) or
                      (edge[0].startswith("d") and edge[1].startswith("g"))):
                    num_gene_dis += 1
                elif ((edge[0].startswith("g") and edge[1].startswith("p")) or
                      (edge[0].startswith("p") and edge[1].startswith("g"))):
                    num_gene_prot += 1
                elif edge[0].startswith("p") and edge[1].startswith("p"):
                    num_prot_prot += 1
                elif (edge[0].startswith("p") and edge[1].startswith("d")) or (
                        edge[0].startswith("d") and edge[1].startswith("p")):
                    num_prot_dis += 1
                elif edge[0].startswith("d") and edge[1].startswith("d"):
                    num_dis_dis += 1
                nodes.add(edge[0])
                nodes.add(edge[1])
            for node in nodes:
                if node.startswith("g"):
                    num_gene += 1
                elif node.startswith("p"):
                    num_prot += 1
                elif node.startswith("d"):
                    num_dis += 1
            print("##### edge/node diagnostics for {} #####".format(group))
            print("[INFO]{}: number of gene-gene edges : {}".format(group, num_gene_gene))
            print("[INFO]{}: number of gene-dis edges : {}".format(group, num_gene_dis))
            print("[INFO]{}: number of gene-prot edges : {}".format(group, num_gene_prot))
            print("[INFO]{}: number of prot_prot edges : {}".format(group, num_prot_prot))
            print("[INFO]{}: number of prot_dis edges : {}".format(group, num_prot_dis))
            print("[INFO]{}: number of dis_dis edges : {}".format(group, num_dis_dis))
            print("[INFO]{}: number of gene nodes : {}".format(group, num_gene))
            print("[INFO]{}: number of protein nodes : {}".format(group, num_prot))
            print("[INFO]{}: number of disease nodes : {}".format(group, num_dis))
            print("##########")<|MERGE_RESOLUTION|>--- conflicted
+++ resolved
@@ -1,10 +1,6 @@
 import sys
 import numpy as np   # type: ignore
-<<<<<<< HEAD
-from sklearn.calibration import CalibratedClassifierCV    # type: ignore
-=======
 from sklearn.calibration import CalibratedClassifierCV  # type:ignore
->>>>>>> 7f1e5795
 
 from sklearn.linear_model import LogisticRegression   # type: ignore
 from sklearn import metrics   # type: ignore
