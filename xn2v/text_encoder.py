import bz2
import collections
import os
import re
import string
<<<<<<< HEAD

from math import ceil

from pandas.core.common import flatten  # type: ignore
from tensorflow.keras.preprocessing.text import text_to_word_sequence, Tokenizer  # type: ignore
from typing import Any, Dict, List, Tuple
=======

from pandas.core.common import flatten
from math import ceil
from keras.preprocessing.text import text_to_word_sequence, Tokenizer
>>>>>>> f7ae0bd6


class TextEncoder:
    """
    This class takes as input a file containing text that we want to encode as integers for Word2Vec. It cleanses the
    data, splits the text into sentences, and returns a list of lists, where the entries are lists of integers
    corresponding to non-stop words of the sentences.

    The Word2Vec implementations in this package are intended to support graph embedding operations and text/NLP
    functionality is included for demonstration.

    Attributes:
        filename: a filepath and name to text which needs encoding.
        stopwords: a set of stopwords. If nothing is passed by user a default list of stopwords is utilized.

    Raises:
        ValueError: If the filename is None.
        TypeError: If the filename attribute is not a string.
        TypeError: If the file referenced by filename could not be found.
    """

    def __init__(self, filename: str, stopwords: set = None):

        if filename is None:
            raise ValueError('filename cannot be None')
        elif not isinstance(filename, str):
            raise TypeError('filename must be a string')
        elif not os.path.exists(filename):
            raise TypeError('Could not find file referenced by filename: {}'.format(filename))
        else:
            self.filename = filename

        self.stopwords = {'the', 'a', 'an', 'another', 'for', 'an', 'nor', 'but', 'or', 'yet', 'so'} \
            if stopwords is None else stopwords

    @staticmethod
    def clean_text(text: str) -> str:
        """Takes a text string and performs several tasks that are intended to clean the text including making the
        text lowercase, undoing contractions,

        Args:
            text: A line of text, typically a line of text from a file.

        Returns:
            A cleansed version of the input text.
        """

        # ensure text is lower case
        text = text.lower()

        # undo contractions
        contractions = {
            "": ["\n", "\xad"],
            "'ve": [" have"],
            "'t": [" not"],
            "'s": [" is"],
            "'m": [" am"]
        }

        for k, values in contractions.items():
            for v in values:
                text = text.replace(v, k)

        # replace numbers with words representing number
        numbers = [
            "zero", "one", "two", "three",
            "four", "five", "six", "seven",
            "eight", "nine", "ten"
        ]
        for i, n in enumerate(numbers):
            text = text.replace(str(i), " {} ".format(n))

        # remove punctuation - gets non-ascii + ascii punctuation
        text = re.sub(r'[^\w\s]', ' ', text.translate(str.maketrans('', '', string.punctuation)))

        return ' '.join(text.split(" "))

    def read_databz2(self) -> List[str]:
        """ Extracts the first file enclosed in a zip (bz2) file as a list of words and pre-processes it using the
        nltk python library.

        Returns:
            A list of words.
        """

        # NOTE NEED TO CONVERT TO SENTENCE WISE EXTRACTION
        with bz2.BZ2File(self.filename) as file:
            data = []
            file_size = os.stat(self.filename).st_size
            chunk_size = 1024 * 1024  # reading 1 MB at a time as the dataset is moderately large

            print('Reading data from {filename}'.format(filename=self.filename))

            for i in range(ceil(file_size // chunk_size) + 1):
                bytes_to_read = min(chunk_size, file_size - (i * chunk_size))
                file_string = file.read(bytes_to_read).decode('utf-8')
                # lowercase and tokenize into list of words
                data.extend(file_string.lower().split())

        return data

    def __read_data(self) -> List[str]:
        """Extract the first file enclosed in a zip file as a list of words and pre-processes it using the nltk
        python library.

        Returns:
            A list of cleaned words.
        """

        data = []

        with open(self.filename) as file:
            print('Reading data from {filename}'.format(filename=self.filename))

            for line in file:
                cleaned_line = self.clean_text(line)
                data.extend([word for word in cleaned_line.split() if word not in self.stopwords])

        return data

    def __read_data_in_sentences(self) -> List[List[str]]:
        """
        Extract the first file enclosed in a zip file as a list of words and pre-processes it using the nltk python
        library.

        Returns:
            A nested list of cleaned words from the file.
        """

        data = []
        count = 0

        with open(self.filename) as file:
            print('Reading data from {filename}'.format(filename=self.filename))

            sentences = re.split("(?<=[.!?])\\s+", file.read().replace('\n', ''))

        for sent in sentences:
            sent = self.clean_text(sent)
            words = sent.split()
            keep_words = []

            for word in words:
                if word not in self.stopwords:
                    keep_words.append(word)
                    count += 1

            data.append(keep_words)

        print("Extracted {} non-stop words and {} sentences".format(count, len(data)))

        return data

    def build_dataset(self) -> Tuple[List, List, Dict[Any, Any], Dict[Any, Any]]:
        """Builds a dataset by traversing over a input text and compiling a list of the most commonly occurring words.

        Returns:
            data: A list of the most commonly occurring word indices.
            count: A list of tuples, where the first item in each tuple is a word and the second is the word frequency.
            dictionary: A dictionary where the keys are words and the values are the word id.
            reversed dictionary: A dictionary that is the reverse of the dictionary object mentioned above.

        Raises:
            ValueError: If the length of the dictionary does not match vocabulary_size.
        """

        count = [['UNK', -1]]
        words = self.__read_data()
        vocabulary_size = min(50000, len(set(words)))

        # gets the vocabulary_size of most common words, all the other words will be replaced with UNK token
        count += [list(x) for x in collections.Counter(words).most_common(vocabulary_size - 1)]
        dictionary: Dict = dict()

        # create an ID for each word from current length of the dictionary
        for word, _ in count:
            dictionary[word] = len(dictionary)

        # traverse text and produce a list where each element corresponds to the ID of the word at that idx
        data, unk_count = list(), 0

        for word in words:
            if word in dictionary:
                index = dictionary[word]
            else:
                index = 0  # dictionary['UNK']
                unk_count = unk_count + 1

            data.append(index)

        # update the count variable with the number of UNK occurrences
        count[0][1] = unk_count

        # make sure the dictionary is of size of the vocabulary
        if len(dictionary) != vocabulary_size:
            raise ValueError('The length of the dictionary does not match vocabulary_size.')

        return data, count, dictionary, dict(zip(dictionary.values(), dictionary.keys()))

    def build_dataset_in_sentences(self) -> Tuple[List, List, Dict, Dict]:
        """ Creates a dataset for word2vec that consists of all of the sentences from the original text with the
        words encoded as integers. The list is created by first getting only the vocabulary_size of the most common
        words. All the other words will be replaced with an UNK token.

        Returns:
            data: A list of the most commonly occurring word indices.
            count: A list of tuples, where the first item in each tuple is a word and the second is the word frequency.
            dictionary: A dictionary where the keys are words and the values are the word id.
            reversed dictionary: A dictionary that is the reverse of the dictionary object mentioned above.

        ValueError: If the length of the dictionary does not match vocabulary_size.
        """

        sentences = self.__read_data_in_sentences()
        count = [['UNK', -1]]
        flat_list_of_words = [item for sublist in sentences for item in sublist]
        vocabulary_size = min(50000, len(set(flat_list_of_words)))

        # a counter container stores elements as dict keys and their counts are stored as values
        count += [list(x) for x in collections.Counter(flat_list_of_words).most_common(vocabulary_size - 1)]
        dictionary: Dict = dict()

        # create an ID for each word by giving the current length of the dictionary
        for word, _ in count:
            dictionary[word] = len(dictionary)

        data, unk_count = list(), 0

        # traverse text to produce a list of lists, each list is a sentence and each element is the word id at that idx
        for sen in sentences:
            integer_sentence = []  # encode the send

            for word in sen:
                if word in dictionary:
                    index = dictionary[word]
                else:
                    index = 0  # dictionary['UNK']
                    unk_count = unk_count + 1

                integer_sentence.append(index)
            data.append(integer_sentence)

        # update the count variable with the number of UNK occurrences
        count[0][1] = unk_count

        # make sure the dictionary is of size of the vocabulary
        if len(dictionary) != vocabulary_size:
            raise ValueError('The length of the dictionary does not match vocabulary_size.')

        # reduce memory
        del sentences

        # log.info('Most common words (+UNK) {}', str(count[:5)])
        # log.info('Sample data: {}', str(data[:10]))
        return data, count, dictionary, dict(zip(dictionary.values(), dictionary.keys()))

<<<<<<< HEAD
    def get_raw_text(self) -> str:
        """Reads in data from a file and returns the data as a single string.

        Returns:
            text: A string of text from the read in file.
        """

        text = open(self.filename).read()

        return text

    def parse_file_into_sentences(self) -> List[str]:
        """Reads data from a file and returns the data as a list of sentences.

        Returns:
            sentences: A list of strings which represent sentences.
        """

        sentences = []

        with open(self.filename) as file:
            print('Reading data from {filename}'.format(filename=self.filename))

            for line in file:
                # calling clean_text since Keras does not undo contractions
                cleaned_line = self.clean_text(line)

                # removing stopwords since Keras does not support removing a defined set of words
                cleaned_lines = ' '.join(self.remove_stopwords(cleaned_line.split(' ')))

                sentences.append(cleaned_lines)

        return sentences

    def remove_stopwords(self, words: List[str]) -> List[str]:
        """Removes words form a list of words if the word occurs in a list of stop words.

        Args:
            words: A list of words.

        Returns:
            A list of words with stop words removed.
        """

        filtered_words = []
        filtered_words.extend([word for word in words if word not in self.stopwords])

        return filtered_words

    def build_dataset_with_keras(self, max_vocab_size=50000) -> Tuple[List, List, Dict, Dict]:
        """A TensorFlow implementation of the text-encoder functionality.

        Note. The Tokenizer method is initialized with 'UNK' as the out-of-vocabulary token. Keras reserves the 0th
        index for padding sequences, the index for  'UNK' will be 1st index max_vocab_size + 1 because Keras reserves
        the 0th index.

        Args:
            max_vocab_size: An integer specifying the maximum vocabulary size.

        Returns:
            flatted_sequences: A list of the most commonly occurring word indices.
            count_as_tuples: A list of tuples, the first item is a word and the second is the word frequency.
            dictionary: A dictionary where the keys are words and the values are the word id.
            reverse_dictionary: A dictionary that is the reverse of the dictionary object mentioned above.

        Raises:
            ValueError: If the length of count_as_tuples does not match max_vocab_size.
        """

=======
    def build_dataset_with_keras(self, max_vocab_size=50000):
>>>>>>> f7ae0bd6
        text = self.get_raw_text()
        words = text_to_word_sequence(text, lower=True, filters='\'!"#$%&()*+,-./:;<=>?@[\\]^_`{|}~\t\n')
        words = self.remove_stopwords(words)
        max_vocab_size = min(max_vocab_size, len(set(words)))
<<<<<<< HEAD

        # initialize tokenizer
        tokenizer = Tokenizer(num_words=max_vocab_size + 1,
                              filters='\'!"#$%&()*+,-./:;<=>?@[\\]^_`{|}~\t\n',
                              lower=True, oov_token=['UNK'][0])

        # apply tokenizer to process text
=======
        # initialize Tokenizer with 'UNK' as the out-of-vocabulary token.
        # Since Keras reserves the 0th index for padding sequences, the index for 'UNK'
        # will be 1st index
        # max_vocab_size + 1 because Keras reserves the 0th index
        tokenizer = Tokenizer(num_words=max_vocab_size + 1,
                              oov_token='UNK',
                              lower=True,
                              filters='\'!"#$%&()*+,-./:;<=>?@[\\]^_`{|}~\t\n')

>>>>>>> f7ae0bd6
        sentences = self.parse_file_into_sentences()
        tokenizer.fit_on_texts(sentences)
        sequences = tokenizer.texts_to_sequences(sentences)
        flatted_sequences = list(flatten(sequences))  # for downstream compatibility
        count = tokenizer.word_counts
        filtered_count, dictionary = {}, {}  # for downstream compatibility

        for k, v in tokenizer.word_index.items():
            if v <= max_vocab_size:
                if k == 'UNK':
                    filtered_count['UNK'] = 0
                    dictionary['UNK'] = 1
                    continue

                filtered_count[k] = count[k]
                dictionary[k] = v
            else:
                filtered_count['UNK'] += 1

        reverse_dictionary = dict(zip(dictionary.values(), dictionary.keys()))
        # for downstream compatibility
        count_as_list = [list(x) for x in list(zip(list(filtered_count.keys()), list(filtered_count.values())))]

        if max_vocab_size != len(count_as_list):
            raise ValueError('The length of count_as_tuples does not match max_vocab_size.')
        else:
            return flatted_sequences, count_as_list, dictionary, reverse_dictionary<|MERGE_RESOLUTION|>--- conflicted
+++ resolved
@@ -3,19 +3,12 @@
 import os
 import re
 import string
-<<<<<<< HEAD
 
 from math import ceil
-
 from pandas.core.common import flatten  # type: ignore
 from tensorflow.keras.preprocessing.text import text_to_word_sequence, Tokenizer  # type: ignore
 from typing import Any, Dict, List, Tuple
-=======
-
-from pandas.core.common import flatten
-from math import ceil
-from keras.preprocessing.text import text_to_word_sequence, Tokenizer
->>>>>>> f7ae0bd6
+
 
 
 class TextEncoder:
@@ -272,7 +265,7 @@
         # log.info('Sample data: {}', str(data[:10]))
         return data, count, dictionary, dict(zip(dictionary.values(), dictionary.keys()))
 
-<<<<<<< HEAD
+
     def get_raw_text(self) -> str:
         """Reads in data from a file and returns the data as a single string.
 
@@ -342,14 +335,13 @@
             ValueError: If the length of count_as_tuples does not match max_vocab_size.
         """
 
-=======
     def build_dataset_with_keras(self, max_vocab_size=50000):
->>>>>>> f7ae0bd6
+
         text = self.get_raw_text()
         words = text_to_word_sequence(text, lower=True, filters='\'!"#$%&()*+,-./:;<=>?@[\\]^_`{|}~\t\n')
         words = self.remove_stopwords(words)
         max_vocab_size = min(max_vocab_size, len(set(words)))
-<<<<<<< HEAD
+
 
         # initialize tokenizer
         tokenizer = Tokenizer(num_words=max_vocab_size + 1,
@@ -357,17 +349,7 @@
                               lower=True, oov_token=['UNK'][0])
 
         # apply tokenizer to process text
-=======
-        # initialize Tokenizer with 'UNK' as the out-of-vocabulary token.
-        # Since Keras reserves the 0th index for padding sequences, the index for 'UNK'
-        # will be 1st index
-        # max_vocab_size + 1 because Keras reserves the 0th index
-        tokenizer = Tokenizer(num_words=max_vocab_size + 1,
-                              oov_token='UNK',
-                              lower=True,
-                              filters='\'!"#$%&()*+,-./:;<=>?@[\\]^_`{|}~\t\n')
-
->>>>>>> f7ae0bd6
+
         sentences = self.parse_file_into_sentences()
         tokenizer.fit_on_texts(sentences)
         sequences = tokenizer.texts_to_sequences(sentences)
