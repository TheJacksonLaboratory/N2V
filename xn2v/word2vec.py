import collections
import math
import numpy as np
import random
import tensorflow as tf

from tqdm import trange
from typing import Dict, List, Optional, Tuple, Union

from xn2v import CBOWListBatcher
from xn2v.utils import get_embedding, calculate_cosine_similarity


<<<<<<< HEAD
class Word2Vec:
    """Superclass of all of the word2vec family algorithms.

        Attributes:
            learning_rate: A float between 0 and 1 that controls how fast the model learns to solve the problem.
            batch_size: The size of each "batch" or slice of the data to sample when training the model.
            num_steps: The number of epochs to run when training the model.
            display_step: An integer that is used to determine the number of steps to display.
            eval_step: This attribute stores the total number of iterations to run during training.
            embedding_size: Dimension of embedded vectors.
            max_vocabulary_size: Maximum number of words (i.e. total number of different words in the vocabulary).
            vocabulary_size: An integer storing the total number of unique words in the vocabulary.
            min_occurrence: Minimum number of times a word needs to appear to be included (default=2).
            skip_window: How many words to consider left and right.
            num_skips: How many times to reuse an input to generate a label.
            num_sampled: Number of negative examples to sample (default=64).
            display: An integer of the number of words to display.
=======
    def __init__(self,
                 learning_rate=0.1,
                 batch_size=128,
                 num_steps=100000,
                 embedding_size=200,
                 max_vocabulary_size=50000,
                 min_occurrence=1, #default 2
                 skip_window=3,
                 num_skips=2,
                 num_sampled= 7, #default 64
                 display=None
                 ):
        """
        :param learning_rate:
        :param batch_size:
        :param num_steps: total iterations
        :param embedding_size: dimension of embedded vectors
        :param max_vocabulary_size: maximum number of words
        :param min_occurrence: minimum number of times a word needs to appear to be included
        :param skip_window: # How many words to consider left and right.
        :param num_skips: # How many times to reuse an input to generate a label.
        :param num_sampled: # Number of negative examples to sample.
>>>>>>> 32eb7533
        """

    def __init__(self, learning_rate: float = 0.1, batch_size: int = 128,
                 num_steps: int = 3000000, embedding_size: int = 200, max_vocabulary_size: int = 50000,
                 min_occurrence: int = 1, skip_window: int = 3, num_skips: int = 2, num_sampled: int = 7,
                 display: Optional[int] = None, device_type: str = 'cpu') -> None:

        self.learning_rate = learning_rate
        self.batch_size = batch_size
        self.num_steps = num_steps
        self.display_step = 2000
        self.eval_step = 2000
        self.embedding_size = embedding_size
        self.max_vocabulary_size = max_vocabulary_size
        self.vocabulary_size: int = 0
        self.min_occurrence = min_occurrence
        self.skip_window = skip_window
        self.num_skips = num_skips
        self.num_sampled = num_sampled
        self.display = display
        self.display_examples = []
        self.device_type = '/CPU:0' if 'cpu' in device_type.lower() else '/GPU:0'

    def add_display_words(self, count: list, num: int = 5) -> None:
        """Creates a list of display nodes/words by obtaining a random sample of 'num' nodes/words from the full
        sample.

        If the argument 'display' is not None, then we expect that the user has passed an integer amount of words
        that are to be displayed together with their nearest neighbors, as defined by the word2vec algorithm. It is
        important to note that display is a costly operation. Up to 16 nodes/words are permitted. If a user asks for
        more than 16, a random validation set of 'num' nodes/words, that includes common and uncommon nodes/words, is
        selected from a 'valid_window' of 50 nodes/words.

        Args:
            count: A list of tuples (key:word, value:int).
            num: An integer representing the number of words to sample.

        Returns:
            None.

        Raises:
            TypeError: If the user does not provide a list of display words.
        """

        if not isinstance(count, list):
            self.display = None
            raise TypeError('self.display requires a list of tuples with key:word, value:int (count)')

        if num > 16:
            print('WARNING: maximum of 16 display words allowed (you passed {num_words})'.format(num_words=num))
            num = 16

        # pick a random validation set of 'num' words to sample
        valid_window = 50
        valid_examples = np.array(random.sample(range(2, valid_window), num))

        # sample less common words - choose 'num' points randomly from the first 'valid_window' after element 1000
        self.display_examples = np.append(valid_examples, random.sample(range(1000, 1000 + valid_window), num), axis=0)

        return None

    def calculate_vocabulary_size(self, data) -> None:
        """Calculates the vocabulary size for the input data, which is a list of words (i.e. from a text),
        or list of lists (i.e. from a collection of sentences or random walks).

        Args:
            data: A list or list of lists (if sentences or paths from node2vec).

        Returns:
            None.
        """

        if any(isinstance(el, list) for el in data):
            flat_list = [item for sublist in data for item in sublist]
            self.vocabulary_size = min(self.max_vocabulary_size, len(set(flat_list)) + 1)
            print('Vocabulary size (list of lists) is {vocab_size}'.format(vocab_size=self.vocabulary_size))
        else:
            self.vocabulary_size = min(self.max_vocabulary_size, len(set(data)) + 1)
            print('Vocabulary size (flat) is {vocab_size}'.format(vocab_size=self.vocabulary_size))

        return None


class SkipGramWord2Vec(Word2Vec):
    """
    Class to run word2vec using skip grams
    """

<<<<<<< HEAD
    def __init__(self, data: List, worddictionary: Dict[str, int], reverse_worddictionary: Dict[int, str],
                 learning_rate: float = 0.1, batch_size: int = 128, num_steps: int = 100, embedding_size: int = 200,
                 max_vocabulary_size: int = 50000, min_occurrence: int = 1, skip_window: int = 3, num_skips: int = 2,
                 num_sampled: int = 7, display: Optional[int] = None, device_type: str = 'cpu') -> None:

        super().__init__(learning_rate, batch_size, num_steps, embedding_size, max_vocabulary_size, min_occurrence,
                         skip_window, num_skips, num_sampled, display, device_type)
=======
    def __init__(self,
                 data,
                 worddictionary,
                 reverse_worddictionary,
                 learning_rate=0.1,
                 batch_size=128,
                 num_steps=100000,  # default=3000000
                 embedding_size=200,
                 max_vocabulary_size=50000,
                 min_occurrence=1, #default 2
                 skip_window=3,
                 num_skips=2,
                 num_sampled=7, #default 64
                 display=None
                 ):
        super(SkipGramWord2Vec, self).__init__(learning_rate,
                                               batch_size,
                                               num_steps,
                                               embedding_size,
                                               max_vocabulary_size,
                                               min_occurrence,
                                               skip_window,
                                               num_skips,
                                               num_sampled,
                                               display)
>>>>>>> 32eb7533
        self.data = data
        self.word2id = worddictionary
        self.id2word = reverse_worddictionary
        self.device_type = '/CPU:0' if 'cpu' in device_type.lower() else '/GPU:0'

        # takes the input data and goes through each element
        # first, check each element is a list
        if any(isinstance(el, list) for el in self.data):
            for el in self.data:
                # then, check each element of the list is integer
                if any(isinstance(item, int) for item in el):
                    # graph version
                    self.list_of_lists: bool = True
                else:
                    self.list_of_lists = False
                    raise TypeError('self.data must contain a list of walks where each walk is a sequence of integers.')

        # set vocabulary size
        self.calculate_vocabulary_size(self.data)

        # with toy exs the # of nodes might be lower than the default value of num_sampled of 64. num_sampled needs to
        # be less than the # of exs (num_sampled is the # of negative samples that get evaluated per positive ex)
        if self.num_sampled > self.vocabulary_size:
            self.num_sampled = int(self.vocabulary_size / 2)

        self.optimizer: tf.keras.optimizers = tf.keras.optimizers.SGD(learning_rate)
        self.data_index: int = 0
        self.current_sentence: int = 0
        self.num_sentences: int = len(self.data)

        # do not display examples during training unless the user calls add_display_words (i.e. default is None)
        self.display = display

        # ensure the following ops & var are assigned on CPU (some ops are not compatible on GPU)
        with tf.device(self.device_type):
            # create embedding (each row is a word embedding vector) with shape (#n_words, dims) and dim = vector size
            self.embedding: tf.Variable = tf.Variable(tf.random.normal([self.vocabulary_size, embedding_size]))

            # construct the variables for the NCE loss
            self.nce_weights: tf.Variable = tf.Variable(tf.random.normal([self.vocabulary_size, embedding_size]))
            self.nce_biases: tf.Variable = tf.Variable(tf.zeros([self.vocabulary_size]))

    def nce_loss(self, x_embed: tf.Tensor, y: np.ndarray) -> Union[float, int]:
        """Calculates the noise-contrastive estimation (NCE) training loss estimation for each batch.

        Args:
            x_embed: A Tensor with shape [batch_size, dim].
            y: An array containing the target classes with shape [batch_size, num_true].

        Returns:
            loss: The NCE losses.
        """

        with tf.device(self.device_type):
            y = tf.cast(y, tf.int64)

            loss = tf.reduce_mean(tf.nn.nce_loss(weights=self.nce_weights,
                                                 biases=self.nce_biases,
                                                 labels=y,
                                                 inputs=x_embed,
                                                 num_sampled=self.num_sampled,
                                                 num_classes=self.vocabulary_size)
                                  )

            return loss

    # def evaluate(self, x_embed: tf.Tensor) -> Union[np.ndarray, tf.Tensor]:
    #     """Computes the cosine similarity between a provided embedding and all other embedding vectors.
    #
    #     Args:
    #         x_embed: A Tensor containing word embeddings.
    #
    #     Returns:
    #         cosine_sim_op: A tensor of the cosine similarities between input data embedding and all other embeddings.
    #     """
    #
    #     with tf.device(self.device_type):
    #         x_embed_cast = tf.cast(x_embed, tf.float32)
    #         x_embed_norm = x_embed_cast / tf.sqrt(tf.reduce_sum(tf.square(x_embed_cast)))
    #         x_embed_sqrt = tf.sqrt(tf.reduce_sum(tf.square(self.embedding), 1, keepdims=True), tf.float32)
    #         embedding_norm = self.embedding / x_embed_sqrt
    #
    #         # calculate cosine similarity
    #         cosine_sim_op = tf.matmul(x_embed_norm, embedding_norm, transpose_b=True)
    #
    #         return cosine_sim_op

    def next_batch(self, data: List[Union[int, str]], batch_size: int, num_skips: int, skip_window: int) \
            -> Tuple[np.ndarray, np.ndarray]:
        """Generates a training batch for the skip-gram model.

        Assumptions: All of the data is in one and only one list (for instance, the data might derive from a book).

        Args:
            data: A list of words or nodes.
            batch_size: An integer specifying the size of the batch to generate.
            num_skips: The number of data points to extract for each center node.
            skip_window: The size of sampling windows (technically half-window). The window of a word `w_i` will be
                `[i - window_size, i + window_size+1]`.

        Returns:
            A list where the first item is a batch and the second item is the batch's labels.

        Raises:
            - ValueError: If the batch size is not evenly divisible by the number of skips.
            - ValueError: If the number of skips is not <= twice the skip window length.
        """

        # check that batch_size is evenly divisible by num_skips and num_skips is less or equal to skip window size
        if batch_size % num_skips != 0:
            raise ValueError('The value of self.batch_size must be evenly divisible by the value of self.num_skips')
        if num_skips > 2 * skip_window:
            raise ValueError('The value of self.num_skips must be <= twice the length of self.skip_window')

        batch = np.ndarray(shape=(batch_size,), dtype=np.int32)
        labels = np.ndarray(shape=(batch_size, 1), dtype=np.int32)

        # get window size (words left and right + current one)
        span = (2 * skip_window) + 1
        buffer: collections.deque = collections.deque(maxlen=span)

        if self.data_index + span > len(data):
            self.data_index = 0

        buffer.extend(data[self.data_index:self.data_index + span])
        self.data_index += span
        for i in range(batch_size // num_skips):
            context_words = [w for w in range(span) if w != skip_window]
            words_to_use = random.sample(context_words, num_skips)

            for j, context_word in enumerate(words_to_use):
                batch[i * num_skips + j] = buffer[skip_window]
                labels[i * num_skips + j, 0] = buffer[context_word]

            if self.data_index == len(data):
                # when the end of the string is reached, reset to beginning
                buffer.extend(data[0:span])
                self.data_index = span
            else:
                buffer.append(data[self.data_index])

                # move the sliding window 1 position to the right
                self.data_index += 1

        # backtrack a little bit to avoid skipping words in the end of a batch.
        self.data_index = (self.data_index + len(data) - span) % len(data)

        return batch, labels

    def next_batch_from_list_of_lists(self, walk_count: int, num_skips: int, skip_window: int) -> \
            Tuple[np.ndarray, np.ndarray]:
        """Generate training batch for the skip-gram model.

        Assumption: This assumes that all of the data is stored as a list of lists (e.g., node2vec).

        Args:
            walk_count: The number of walks (sublists or sentences) to ingest.
            num_skips: The number of data points to extract for each center node.
            skip_window: The size of sampling windows (technically half-window). The window of a word `w_i` will be
                `[i - window_size, i + window_size+1]`.

        Returns:
            A list where the first item us a batch and the second item is the batch's labels.

        Raises:
           ValueError: If the number of skips is not <= twice the skip window length.
        """

        if num_skips > 2 * skip_window:
            raise ValueError('The value of self.num_skips must be <= twice the length of self.skip_window')

        # self.data is a list of lists, e.g., [[1, 2, 3], [5, 6, 7]]
        span = 2 * skip_window + 1
        batch = np.ndarray(shape=(0,), dtype=np.int32)
        labels = np.ndarray(shape=(0, 1), dtype=np.int32)

        for i in range(walk_count):
            # sentence can be one random walk
            sentence = self.data[self.current_sentence]
            batch_count = (len(sentence) - span) + 1

            # get batch data
            current_batch, current_labels = self.next_batch(sentence, batch_count, num_skips, skip_window)
            batch = np.append(batch, current_batch)
            labels = np.append(labels, current_labels, axis=0)

            self.current_sentence += 1
            if self.current_sentence == self.num_sentences:
                self.current_sentence = 0

        return batch, labels

    def run_optimization(self, x: np.array, y: np.array) -> None:
        """Runs optimization for each batch by retrieving an embedding and calculating loss. Once the loss has been
        calculated, the gradients are computed and the weights and biases are updated accordingly.

        Args:
            x: An array of integers to use as batch training data.
            y: An array of labels to use when evaluating loss for an epoch.

        Returns:
            None.
        """

        with tf.device(self.device_type):
            # wrap computation inside a GradientTape for automatic differentiation
            with tf.GradientTape() as g:
                embedding = get_embedding(x, self.embedding, self.device_type)
                loss = self.nce_loss(embedding, y)

            # compute gradients
            gradients = g.gradient(loss, [self.embedding, self.nce_weights, self.nce_biases])

            # update W and b following gradients
            self.optimizer.apply_gradients(zip(gradients, [self.embedding, self.nce_weights, self.nce_biases]))

        return None

    def train(self, display_step: int = 2000) -> None:
        """Trains a SkipGram model.

        Args:
            display_step: An integer that is used to determine the number of steps to display when training the model.

        Returns:
            None.
        """

        # words for testing; display_step = 2000; eval_step = 2000
        do_display = self.display_step is not None and len(self.display_examples) > 0

        if do_display:
            for w in self.display_examples:
                print('{word}: id={index}'.format(word=self.id2word[w], index=w))

        x_test = np.array(self.display_examples)

        # run training for the given number of steps.
        with trange(1, self.num_steps + 1) as pbar:
            for step in pbar:
                if self.list_of_lists:
                    walkcount = 2
                    batch_x, batch_y = self.next_batch_from_list_of_lists(walkcount, self.num_skips, self.skip_window)
                else:
                    batch_x, batch_y = self.next_batch(self.data, self.batch_size, self.num_skips, self.skip_window)
                self.run_optimization(batch_x, batch_y)

                if step % display_step == 0 or step == 1:
                    loss = self.nce_loss(get_embedding(batch_x, self.embedding, self.device_type), batch_y)
                    pbar.set_description("step: %i, loss: %f" % (step, loss))

            # Evaluation.
            if do_display and (step % self.eval_step == 0 or step == 1):
                print("Evaluation...")
                sim = calculate_cosine_similarity(get_embedding(x_test, self.embedding, self.device_type),
                                                  self.embedding,
                                                  self.device_type).numpy()

                print(sim[0])
                for i in range(len(self.display_examples)):
                    top_k = 8  # number of nearest neighbors.
                    nearest = (-sim[i, :]).argsort()[1:top_k + 1]
                    disp_example = self.id2word[self.display_examples[i]]
                    log_str = '"%s" nearest neighbors:' % disp_example
                    for k in range(top_k):
                        log_str = '%s %s,' % (log_str, self.id2word[nearest[k]])
                    print(log_str)

        return None


class ContinuousBagOfWordsWord2Vec(Word2Vec):
    """Class to run word2vec using continuous bag of words (cbow).

    Attributes:
        word2id: A dictionary where the keys are nodes/words and values are integers that represent those nodes/words.
        id2word: A dictionary where the keys are integers and values are the nodes represented by the integers.
        data: A list or list of lists (if sentences or paths from node2vec).
        device_type: A string that indicates whether to run computations on (default=cpu).
        learning_rate: A float between 0 and 1 that controls how fast the model learns to solve the problem.
        batch_size: The size of each "batch" or slice of the data to sample when training the model.
        num_steps: The number of epochs to run when training the model (default=3000000).
        embedding_size: Dimension of embedded vectors.
        max_vocabulary_size: Maximum number of words (i.e. total number of different words in the vocabulary).
        min_occurrence: Minimum number of times a word needs to appear to be included (default=2).
        skip_window: How many words to consider left and right.
        num_skips: How many times to reuse an input to generate a label.
        num_sampled: Number of negative examples to sample (default=64).
        display: An integer of the number of words to display.
        embedding: A 2D tensor with shape (samples, sequence_length), where each entry is a sequence of integers.
        batcher: A list of CBOW data for training; the first item is a batch and the second item is the batch labels.
        list_of_lists: A boolean which indicates whether or not the input data contains a list of lists.
        optimizer: The TensorFlow optimizer to use.
        data_index: An integer that stores the index of data for use when creating batches.
        current_sentence: An integer which is used to track the number of sentences or random walks.
        num_sentences: An integer that stores the total number of sentences.
        softmax_weights: A variable that stores the classifier weights.
        softmax_biases: A variable that stores classifier biases.

    Raises:
        TypeError: If the self.data does not contain a list of lists, where each list contains integers.
    """

<<<<<<< HEAD
    def __init__(self, data: List, worddictionary: Dict[str, int], reverse_worddictionary: Dict[int, str],
                 learning_rate: float = 0.1, batch_size: int = 128, num_steps: int = 1000, embedding_size: int = 200,
                 max_vocabulary_size: int = 50000, min_occurrence: int = 1, skip_window: int = 3, num_skips: int = 2,
                 num_sampled: int = 7, display: Optional[int] = None, device_type: str = 'cpu') -> None:

        super().__init__(learning_rate, batch_size, num_steps, embedding_size, max_vocabulary_size, min_occurrence,
                         skip_window, num_skips, num_sampled, display, device_type)

        sentences_per_batch = 1
=======
    def __init__(self,
                 data,
                 worddictionary,
                 reverse_worddictionary,
                 learning_rate=0.1,
                 batch_size=128,
                 num_steps=100000,  # default=3000000
                 embedding_size=200,
                 max_vocabulary_size=50000,
                 min_occurrence=1, #default 2
                 skip_window=3,
                 num_skips=2,
                 num_sampled=7, #default 64
                 display=None
                 ):
        super(ContinuousBagOfWordsWord2Vec, self).__init__(learning_rate,
                                                           batch_size,
                                                           num_steps,
                                                           embedding_size,
                                                           max_vocabulary_size,
                                                           min_occurrence,
                                                           skip_window,
                                                           num_skips,
                                                           num_sampled,
                                                           display)

        sentences_per_batch=1
>>>>>>> 32eb7533

        self.data = data
        self.word2id = worddictionary
        self.id2word = reverse_worddictionary
        self.device_type = '/CPU:0' if 'cpu' in device_type.lower() else '/GPU:0'
        self.batcher: CBOWListBatcher = CBOWListBatcher(data, skip_window, sentences_per_batch)

        # takes the input data and goes through each element
        # first, check each element is a list
        if any(isinstance(el, list) for el in self.data):
            for el in self.data:
                # then, check each element of the list is integer
                if any(isinstance(item, int) for item in el):
                    self.list_of_lists: bool = True
                else:
                    self.list_of_lists = False
                    raise TypeError('self.data must contain a list of walks where each walk is a sequence of integers.')

        # set vocabulary size
        self.calculate_vocabulary_size(self.data)

        # with toy exs the # of nodes might be lower than the default value of num_sampled of 64. num_sampled needs to
        # be less than the # of exs (num_sampled is the # of negative samples that get evaluated per positive ex)
        if self.num_sampled > self.vocabulary_size:
            self.num_sampled = int(self.vocabulary_size / 2)

        self.optimizer: tf.keras.optimizers = tf.keras.optimizers.SGD(learning_rate)
        self.data_index: int = 0
        self.current_sentence: int = 0
        self.num_sentences: int = len(self.data)

        # do not display examples during training unless the user calls add_display_words (i.e. default is None)
        self.display = display

        # ensure the following ops & var are assigned on CPU (some ops are not compatible on GPU)
        with tf.device(self.device_type):
            # create embedding (each row is a word embedding vector) with shape (#n_words, dims) and dim = vector size
            self.embedding: tf.Variable = tf.Variable(
                tf.random.uniform([self.vocabulary_size, embedding_size], -1.0, 1.0, dtype=tf.float32)
            )

            # should we initialize with uniform or normal?
            # # tf.Variable(tf.random.normal([self.vocabulary_size, embedding_size]))

            # construct the variables for the softmax loss
            tf_distribution = tf.random.truncated_normal([self.vocabulary_size, embedding_size],
                                                         stddev=0.5 / math.sqrt(embedding_size),
                                                         dtype=tf.float32)
            # get weights and biases
            self.softmax_weights: tf.Variable = tf.Variable(tf_distribution)
            self.softmax_biases = tf.Variable(tf.random.uniform([self.vocabulary_size], 0.0, 0.01))

    def cbow_embedding(self, x):
        """The function performs embedding lookups for each column in the input (except the middle one) and then
        averages the them to produce a word vector. The dimension of x is (batchsize, 2*skip_window), e.g., (128,6).

        Note. x does not contain the middle word.

        Args:
            x: A batch-size long list of windows of words (sliding windows), for example:
                [[ 2619 15572 15573 15575 15576 15577], [15572 15573 15574 15576 15577 15578], ...]

        Returns:
            mean_embeddings: An averaged word embedding vector.

        Raises:
            ValueError: If the shape of stacked_embeddings is not equal to twice the skip_window length.
        """

        stacked_embeddings = None
        # print('Defining %d embedding lookups representing each word in the context' % (2 * self.skip_window))
        for i in range(2 * self.skip_window):
            embedding_i = get_embedding(x[:, i], self.embedding)
            x_size, y_size = embedding_i.get_shape().as_list()  # added ',_' -- is this correct?

            if stacked_embeddings is None:
                stacked_embeddings = tf.reshape(embedding_i, [x_size, y_size, 1])
            else:
                stacked_embedding_value = [stacked_embeddings, tf.reshape(embedding_i, [x_size, y_size, 1])]
                stacked_embeddings = tf.concat(axis=2, values=stacked_embedding_value)

        assert stacked_embeddings.get_shape().as_list()[2] == 2 * self.skip_window
        mean_embeddings = tf.reduce_mean(stacked_embeddings, 2, keepdims=False)

        return mean_embeddings

    def get_loss(self, mean_embeddings: tf.Tensor, y: np.ndarray) -> Union[float, int]:
        """Computes the softmax loss, using a sample of the negative labels each time. The inputs are embeddings of the
        train words with this loss we optimize weights, biases, embeddings.

        Args:
            mean_embeddings: A Tensor with shape [batch_size, dim].
            y: An array containing the target classes with shape [batch_size, num_true].

        Returns:
            loss: The softmax losses.
        """

        y = tf.cast(y, tf.int64)
        loss = tf.reduce_mean(tf.nn.sampled_softmax_loss(weights=self.softmax_weights,
                                                         biases=self.softmax_biases,
                                                         inputs=mean_embeddings,
                                                         labels=y,
                                                         num_sampled=self.num_sampled,
                                                         num_classes=self.vocabulary_size))

        return loss

    def nce_loss(self, x_embed: tf.Tensor, y: np.ndarray) -> Union[float, int]:
        """Calculates the noise-contrastive estimation (NCE) training loss estimation for each batch.

        Args:
            x_embed: A Tensor with shape [batch_size, dim].
            y: An array containing the target classes with shape [batch_size, num_true].

        Returns:
            loss: The NCE losses.
        """

        with tf.device(self.device_type):
            y = tf.cast(y, tf.int64)

            loss = tf.reduce_mean(tf.nn.nce_loss(weights=self.softmax_weights,
                                                 biases=self.softmax_biases,
                                                 labels=y,
                                                 inputs=x_embed,
                                                 num_sampled=self.num_sampled,
                                                 num_classes=self.vocabulary_size))

            return loss

    def evaluate(self, x_embed: tf.Tensor) -> tf.Tensor:
        """Computes the cosine similarity between a provided embedding and all other embedding vectors.

        Args:
            x_embed: A Tensor containing word embeddings.

        Returns:
            cosine_sim_op: A tensor of the cosine similarities between input data embedding and all other embeddings.
        """

        with tf.device(self.device_type):
            x_embed = tf.cast(x_embed, tf.float32)
            x_embed_norm = x_embed / tf.sqrt(tf.reduce_sum(tf.square(x_embed)))
            x_embed_sqrt = tf.sqrt(tf.reduce_sum(tf.square(self.embedding), 1, keepdims=True), tf.float32)
            embedding_norm = self.embedding / x_embed_sqrt

            # calculate cosine similarity
            cosine_sim_op = tf.matmul(x_embed_norm, embedding_norm, transpose_b=True)

            return cosine_sim_op

    def generate_batch_cbow(self, data: List[Union[int, str]], batch_size: int, window_size: int) ->\
            Tuple[np.ndarray, np.ndarray]:
        """Generates the next batch of data for CBOW.

        Args:
            data: A list of words or nodes. TODO make class variable
            batch_size:  An integer specifying the size of the batch to generate.
            window_size: The size of sampling windows (technically half-window). The window of a word `w_i` will be
                `[i - window_size, i + window_size+1]`.

        Returns:
            A list where the first item is a batch and the second item is the batch's labels.
        """

        # span is the total size of the sliding window we look at [skip_window central_word skip_window]
        span = 2 * window_size + 1

        # two numpy arrays to hold target (batch) and context words (labels). Batch has span-1=2*window_size columns
        batch = np.ndarray(shape=(batch_size, span - 1), dtype=np.int32)
        labels = np.ndarray(shape=(batch_size, 1), dtype=np.int64)

        # The buffer holds the data contained within the span and the deque essentially implements a sliding window
        buffer: collections.deque = collections.deque(maxlen=span)

        # fill the buffer and update the data_index
        for _ in range(span):
            buffer.append(data[self.data_index])
            self.data_index = (self.data_index + 1) % len(data)

        # for each batch index, we iterate through span elements to fill in the columns of batch array
        for i in range(batch_size):
            target = window_size  # target word at the center of the buffer
            col_idx = 0

            for j in range(span):
                if j == span // 2:
                    continue  # i.e., ignore the center word
                batch[i, col_idx] = buffer[j]
                col_idx += 1

            labels[i, 0] = buffer[target]

            # move the span by 1, i.e., sliding window, since buffer is deque with limited size
            buffer.append(data[self.data_index])
            self.data_index = (self.data_index + 1) % len(data)

        return batch, labels

    def next_batch_from_list_of_lists(self, walk_count: int, num_skips: int, skip_window: int) -> \
            Tuple[np.ndarray, np.ndarray]:
        """Generates training batch for the skip-gram model. This assumes that all of the data is in one and only one
        list (for instance, the data might derive from a book). To get batches from a list of lists (e.g., node2vec),
        use the 'next_batch_from_list_of_list' function.

        Args:
            walk_count: The number of walks (sublists or sentences) to ingest.
            num_skips: The number of data points to extract for each center node.
            skip_window: The size of sampling windows (technically half-window). The window of a word `w_i` will be
                `[i - window_size, i + window_size+1]`.

        Returns:
            A list where the first item us a batch and the second item is the batch's labels.

        Raises:
            ValueError: If the number of skips is not <= twice the skip window length.
        """

        if num_skips > 2 * skip_window:
            raise ValueError('The value of self.num_skips must be <= twice the self.skip_window length')

        # self.data is a list of lists, e.g., [[1, 2, 3], [5, 6, 7]]
        span = 2 * skip_window + 1
        batch = np.ndarray(shape=(0,), dtype=np.int32)
        labels = np.ndarray(shape=(0, 1), dtype=np.int64)

        for _ in range(walk_count):
            sentence = self.data[self.current_sentence]
            self.current_sentence += 1
            sentence_len = len(sentence)
            batch_count = sentence_len - span + 1

            if self.list_of_lists:
                current_batch, current_labels = self.batcher.generate_batch()
                # self.next_batch_from_list_of_lists(sentence, batch_count, num_skips)
            else:
                current_batch, current_labels = self.generate_batch_cbow(sentence, batch_count, num_skips)

            batch = np.append(batch, current_batch)
            labels = np.append(labels, current_labels, axis=0)

            if self.current_sentence == self.num_sentences:
                self.current_sentence = 0

        return batch, labels

    def run_optimization(self, x: np.array, y: np.array) -> None:
        """Runs optimization for each batch by retrieving an embedding and calculating loss. Once the loss has
        been calculated, the gradients are computed and the weights and biases are updated accordingly.

        Args:
            x: An array of integers to use as batch training data.
            y: An array of labels to use when evaluating loss for an epoch.

        Returns:
            None.
        """

        with tf.device(self.device_type):
            # wrap computation inside a GradientTape for automatic differentiation
            with tf.GradientTape() as g:
                emb = self.cbow_embedding(x)
                loss = self.nce_loss(emb, y)

            # compute gradients
            gradients = g.gradient(loss, [self.embedding, self.softmax_weights, self.softmax_biases])

            # Update W and b following gradients
            self.optimizer.apply_gradients(
                zip(gradients, [self.embedding, self.softmax_weights, self.softmax_biases]))

            return None

    def train(self, display_step: int = 2000) -> None:
        """Trains a CBOW model.

        Args:
            display_step: An integer that is used to determine the number of steps to display when training the model.

        Returns:
            None.
        """

        # words for testing; display_step = 2000; eval_step = 2000
        if display_step is not None:
            for w in self.display_examples:
                print("{}: id={}".format(self.id2word[w], w))

        x_test = np.array(self.display_examples)

        # run training for the given number of steps.
        for step in range(1, self.num_steps + 1):
            batch_x, batch_y = self.batcher.generate_batch()
            # self.generate_batch_cbow(self.data, self.batch_size, self.skip_window)

            self.run_optimization(batch_x, batch_y)

            if step % display_step == 0 or step == 1:
                loss = self.get_loss(self.cbow_embedding(batch_x), batch_y)
                print("step: %i, loss: %f" % (step, loss))

            # evaluation
            if self.display is not None and (step % self.eval_step == 0 or step == 1):
                print('Evaluation...\n')

                sim = calculate_cosine_similarity(self.cbow_embedding(x_test),
                                                  self.embedding,
                                                  self.device_type).numpy()

                print(sim[0])

                for i in range(len(self.display_examples)):
                    top_k = 8  # number of nearest neighbors.
                    nearest = (-sim[i, :]).argsort()[1:top_k + 1]
                    disp_example = self.id2word[self.display_examples[i]]
                    log_str = '{} nearest neighbors:'.format(disp_example)

                    for k in range(top_k):
                        log_str = '{} {},'.format(log_str, self.id2word[nearest[k]])

                    print(log_str)

            return None<|MERGE_RESOLUTION|>--- conflicted
+++ resolved
@@ -11,7 +11,6 @@
 from xn2v.utils import get_embedding, calculate_cosine_similarity
 
 
-<<<<<<< HEAD
 class Word2Vec:
     """Superclass of all of the word2vec family algorithms.
 
@@ -29,30 +28,6 @@
             num_skips: How many times to reuse an input to generate a label.
             num_sampled: Number of negative examples to sample (default=64).
             display: An integer of the number of words to display.
-=======
-    def __init__(self,
-                 learning_rate=0.1,
-                 batch_size=128,
-                 num_steps=100000,
-                 embedding_size=200,
-                 max_vocabulary_size=50000,
-                 min_occurrence=1, #default 2
-                 skip_window=3,
-                 num_skips=2,
-                 num_sampled= 7, #default 64
-                 display=None
-                 ):
-        """
-        :param learning_rate:
-        :param batch_size:
-        :param num_steps: total iterations
-        :param embedding_size: dimension of embedded vectors
-        :param max_vocabulary_size: maximum number of words
-        :param min_occurrence: minimum number of times a word needs to appear to be included
-        :param skip_window: # How many words to consider left and right.
-        :param num_skips: # How many times to reuse an input to generate a label.
-        :param num_sampled: # Number of negative examples to sample.
->>>>>>> 32eb7533
         """
 
     def __init__(self, learning_rate: float = 0.1, batch_size: int = 128,
@@ -141,7 +116,6 @@
     Class to run word2vec using skip grams
     """
 
-<<<<<<< HEAD
     def __init__(self, data: List, worddictionary: Dict[str, int], reverse_worddictionary: Dict[int, str],
                  learning_rate: float = 0.1, batch_size: int = 128, num_steps: int = 100, embedding_size: int = 200,
                  max_vocabulary_size: int = 50000, min_occurrence: int = 1, skip_window: int = 3, num_skips: int = 2,
@@ -149,33 +123,7 @@
 
         super().__init__(learning_rate, batch_size, num_steps, embedding_size, max_vocabulary_size, min_occurrence,
                          skip_window, num_skips, num_sampled, display, device_type)
-=======
-    def __init__(self,
-                 data,
-                 worddictionary,
-                 reverse_worddictionary,
-                 learning_rate=0.1,
-                 batch_size=128,
-                 num_steps=100000,  # default=3000000
-                 embedding_size=200,
-                 max_vocabulary_size=50000,
-                 min_occurrence=1, #default 2
-                 skip_window=3,
-                 num_skips=2,
-                 num_sampled=7, #default 64
-                 display=None
-                 ):
-        super(SkipGramWord2Vec, self).__init__(learning_rate,
-                                               batch_size,
-                                               num_steps,
-                                               embedding_size,
-                                               max_vocabulary_size,
-                                               min_occurrence,
-                                               skip_window,
-                                               num_skips,
-                                               num_sampled,
-                                               display)
->>>>>>> 32eb7533
+
         self.data = data
         self.word2id = worddictionary
         self.id2word = reverse_worddictionary
@@ -479,7 +427,6 @@
         TypeError: If the self.data does not contain a list of lists, where each list contains integers.
     """
 
-<<<<<<< HEAD
     def __init__(self, data: List, worddictionary: Dict[str, int], reverse_worddictionary: Dict[int, str],
                  learning_rate: float = 0.1, batch_size: int = 128, num_steps: int = 1000, embedding_size: int = 200,
                  max_vocabulary_size: int = 50000, min_occurrence: int = 1, skip_window: int = 3, num_skips: int = 2,
@@ -489,36 +436,6 @@
                          skip_window, num_skips, num_sampled, display, device_type)
 
         sentences_per_batch = 1
-=======
-    def __init__(self,
-                 data,
-                 worddictionary,
-                 reverse_worddictionary,
-                 learning_rate=0.1,
-                 batch_size=128,
-                 num_steps=100000,  # default=3000000
-                 embedding_size=200,
-                 max_vocabulary_size=50000,
-                 min_occurrence=1, #default 2
-                 skip_window=3,
-                 num_skips=2,
-                 num_sampled=7, #default 64
-                 display=None
-                 ):
-        super(ContinuousBagOfWordsWord2Vec, self).__init__(learning_rate,
-                                                           batch_size,
-                                                           num_steps,
-                                                           embedding_size,
-                                                           max_vocabulary_size,
-                                                           min_occurrence,
-                                                           skip_window,
-                                                           num_skips,
-                                                           num_sampled,
-                                                           display)
-
-        sentences_per_batch=1
->>>>>>> 32eb7533
-
         self.data = data
         self.word2id = worddictionary
         self.id2word = reverse_worddictionary
