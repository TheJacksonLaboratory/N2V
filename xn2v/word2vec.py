import collections
import math
import random

import numpy as np
import tensorflow as tf
<<<<<<< HEAD
from xn2v.w2v.cbow_list_batcher import CBOWListBatcher
=======
import collections
from xn2v import CBOWListBatcher

>>>>>>> df74f5af


class Word2Vec:
    """Superclass of all of the word2vec family algorithms.

    Attributes:
        word2id: A dictionary where the keys are nodes/words and values are integers that represent those nodes/words.
        id2word: A dictionary where the keys are integers and values are the nodes represented by the integers.
        data: A list or list of lists (if sentences or paths from node2vec).
        learning_rate: A float between 0 and 1 that controls how fast the model learns to solve the problem.
        batch_size: The size of each "batch" or slice of the data to sample when training the model.
        num_steps: The number of epochs to run when training the model.
        display_step: An integer that is used to determine the number of steps to display.
        eval_step: This attribute stores the total number of iterations to run during training.
        embedding_size: Dimension of embedded vectors.
        max_vocabulary_size: Maximum number of words (i.e. total number of different words in the vocabulary).
        min_occurrence: Minimum number of times a word needs to appear to be included.
        skip_window: How many words to consider left and right.
        num_skips: How many times to reuse an input to generate a label.
        num_sampled: Number of negative examples to sample.
        display: An integer of the number of words to display.
        display_examples: A list containing examples from the vocabulary the user wishes to display.
        vocabulary_size: An integer storing the total number of unique words in the vocabulary.
        embedding: A 2D tensor with shape (samples, sequence_length), where each entry is a sequence of integers.
    """

    def __init__(self, data: list, worddictionary: dict, reverse_worddictionary: dict, learning_rate: float = 0.1,
                 batch_size: int = 128, num_steps: int = 3000000, embedding_size: int = 200,
                 max_vocabulary_size: int = 50000, min_occurrence: int = 1,  # default=2
                 skip_window: int = 3, num_skips: int = 2, num_sampled: int = 7,  # default=64
                 display: int = None):

        self.word2id = worddictionary
        self.id2word = reverse_worddictionary
        self.data = data
        self.learning_rate = learning_rate
        self.batch_size = batch_size
        self.num_steps = num_steps
        self.display_step = 2000
        self.eval_step = 2000
        self.embedding_size = embedding_size
        self.max_vocabulary_size = max_vocabulary_size
        self.min_occurrence = min_occurrence
        self.skip_window = skip_window
        self.num_skips = num_skips
        self.num_sampled = num_sampled
        self.display = display
        self.display_examples: list = []
        self.vocabulary_size = None
        self.embedding = None

    def add_display_words(self, count: list, num: int = 5):
        """Creates a list of display nodes/words by obtaining a random sample of 'num' nodes/words from the full
        sample.

        If the argument 'display' is not None, then we expect that the user has passed an integer amount of words
        that are to be displayed together with their nearest neighbors, as defined by the word2vec algorithm. It is
        important to note that display is a costly operation. Up to 16 nodes/words are permitted. If a user asks for
        more than 16, a random validation set of 'num' nodes/words, that includes common and uncommon nodes/words, is
        selected from a 'valid_window' of 50 nodes/words.

        Args:
            count: A list of tuples (key:word, value:int).
            num: An integer representing the number of words to sample.

        Returns:
            None.
        """

        if not isinstance(count, list):
            self.display = None
            # print("[WARNING] add_display_words requires a list of tuples with k:word v:int (count)")
            # return
            raise Exception('[WARNING] add_display_words requires a list of tuples with key:word, value:int (count)')

        if num > 16:
            print('[WARNING] maximum of 16 display words allowed (you passed {num_words})'.format(num_words=num))
            num = 16

        # pick a random validation set of 'num' words to sample
        valid_window = 50
        valid_examples = np.array(random.sample(range(2, valid_window), num))

        # sample less common words - choose 'num' points randomly from the first 'valid_window' after element 1000
        self.display_examples = np.append(valid_examples, random.sample(range(1000, 1000 + valid_window), num), axis=0)

        return None

    def calculate_vocabulary_size(self):
        """Calculates the vocabulary size for the input data, which is a list of words (i.e. from a text),
        or list of lists (i.e. from a collection of sentences or random walks).

        Returns:
            None.
        """

        if any(isinstance(el, list) for el in self.data):
            flat_list = [item for sublist in self.data for item in sublist]
            self.vocabulary_size = min(self.max_vocabulary_size, len(set(flat_list)) + 1)
            print('Vocabulary size (list of lists) is {vocab_size}'.format(vocab_size=self.vocabulary_size))
        else:
            self.vocabulary_size = min(self.max_vocabulary_size, len(set(self.data)) + 1)
            print('Vocabulary size (flat) is {vocab_size}'.format(vocab_size=self.vocabulary_size))

        return None

    def write_embeddings(self, outfilename: str):
        """Writes embedding data to a local directory. Data is written out in the following format, which is consistent
        with current standards:
            'ENSP00000371067' 0.6698335 , -0.83192813, -0.3676057 , ...,  0.9241863 , -2.1407487 , -0.6607736
            'ENSP00000374213' -0.6342755 , -2.0504158 , -1.169239  , ..., -0.8034669 , 0.5925971 , -0.00864262

        Args:
            outfilename: A string containing a filepath for writing embedding data.

        Returns:
            None.
        """

        if self.embedding is None:
            raise ValueError('No embedding data found (i.e. self.embedding is None)')
        if not self.id2word:
            raise ValueError('No node/word dictionary data found (i.e. self.id2word is None)')

        with tf.device('/cpu:0'):
            with open(outfilename, 'w') as fh:
                for x in sorted(list(self.id2word.keys())):
                    embed = tf.nn.embedding_lookup(self.embedding, x).numpy()
                    word = self.id2word[x]
                    fh.write('{word} {embedding}\n'.format(word=word, embedding=' '.join(map(str, embed))))

        return None


class SkipGramWord2Vec(Word2Vec):
    """Class to run word2vec using skip grams.

    Attributes:
        word2id: A dictionary where the keys are nodes/words and values are integers that represent those nodes/words.
        id2word: A dictionary where the keys are integers and values are the nodes represented by the integers.
        data: A list or list of lists (if sentences or paths from node2vec).
        learning_rate: A float between 0 and 1 that controls how fast the model learns to solve the problem.
        batch_size: The size of each "batch" or slice of the data to sample when training the model.
        num_steps: The number of epochs to run when training the model.
        embedding_size: Dimension of embedded vectors.
        max_vocabulary_size: Maximum number of words (i.e. total number of different words in the vocabulary).
        min_occurrence: Minimum number of times a word needs to appear to be included.
        skip_window: How many words to consider left and right.
        num_skips: How many times to reuse an input to generate a label.
        num_sampled: Number of negative examples to sample.
        display: An integer of the number of words to display.
        embedding: A 2D tensor with shape (samples, sequence_length), where each entry is a sequence of integers.
        list_of_lists: A boolean which indicates whether or not the input data contains a list of lists.
        optimizer: The TensorFlow optimizer to use.
        data_index: An integer that stores the index of data for use when creating batches.
        current_sentence: An integer which is used to track the number of sentences or random walks.
        num_sentences: An integer that stores the total number of sentences.
        nce_weights: A variable that stores the classifier weights.
        nce_biases: A variable that stores classifier biases.
    """

    def __init__(self, data: list, worddictionary: dict, reverse_worddictionary: dict, learning_rate: float = 0.1,
                 batch_size: int = 128, num_steps: int = 100,  # default=3000000
                 embedding_size: int = 200, max_vocabulary_size: int = 50000, min_occurrence: int = 1,  # default=2
                 skip_window: int = 3, num_skips: int = 2, num_sampled: int = 7,  # default=64
                 display=None):

        super().__init__(data, worddictionary, reverse_worddictionary, learning_rate, batch_size, num_steps,
                         embedding_size, max_vocabulary_size, min_occurrence, skip_window, num_skips, num_sampled,
                         display)

        self.data = data
        self.word2id = worddictionary
        self.id2word = reverse_worddictionary

        # takes the input data and goes through each element
<<<<<<< HEAD
        # first, check each element is a list
        if any(isinstance(el, list) for el in self.data):
            for el in self.data:
                # then, check each element of the list is integer
                if any(isinstance(item, int) for item in el):
                    # graph version
                    self.list_of_lists = True
                else:
                    self.list_of_lists = False
                    raise TypeError('The item must be a list of walks where each walk is a sequence of (int) nodes.')

        # set vocabulary size
=======
        if any(isinstance(el, list) for el in self.data):  # check each element is a list
            for el in self.data:
                if any(isinstance(item, int) for item in el):  # check each element of the list is integer
                    self.list_of_lists = True  # graph version
                else:
                    self.list_of_lists = False
                    raise TypeError(
                        "The item needs to be a list of walks where each walk is a sequence of (integer) nodes.")

>>>>>>> df74f5af
        self.calculate_vocabulary_size()

        # with toy exs the # of nodes might be lower than the default value of num_sampled of 64. num_sampled needs to
        # be less than the # of exs (num_sampled is the # of negative samples that get evaluated per positive ex)
        if self.num_sampled > self.vocabulary_size:
            self.num_sampled = self.vocabulary_size/2

        self.optimizer = tf.keras.optimizers.SGD(learning_rate)
        self.data_index: int = 0
        self.current_sentence: int = 0
        self.num_sentences: int = len(self.data)

        # do not display examples during training unless the user calls add_display_words (i.e. default is None)
        self.display = None

        # ensure the following ops & var are assigned on CPU (some ops are not compatible on GPU)
        with tf.device('/cpu:0'):
            # create embedding (each row is a word embedding vector) with shape (#n_words, dims) and dim = vector size
            self.embedding = tf.Variable(tf.random.normal([self.vocabulary_size, embedding_size]))

            # construct the variables for the NCE loss
            self.nce_weights = tf.Variable(tf.random.normal([self.vocabulary_size, embedding_size]))
            self.nce_biases = tf.Variable(tf.zeros([self.vocabulary_size]))

    def get_embedding(self, x: np.ndarray):
        """Get the embedding corresponding to the data points in x. Note, we ensure that this code is carried out on
        the CPU because some ops are not compatible with the GPU.

        Args:
            x: Data point index, with shape (batch_size,).

        Returns:
            embedding: Corresponding embeddings, with shape (batch_size, embedding_dimension).
        """
        with tf.device('/cpu:0'):

            # lookup the corresponding embedding vectors for each sample in x
            embedding = tf.nn.embedding_lookup(self.embedding, x)

            return embedding

    def nce_loss(self, x_embed: tf.Tensor, y: np.ndarray):
        """Calculates the noise-contrastive estimation (NCE) training loss estimation for each batch.

        Args:
            x_embed: A Tensor with shape [batch_size, dim].
            y: An array containing the target classes with shape [batch_size, num_true].

        Returns:
            loss: A batch_size 1-D tensor of per-example NCE losses.
        """

        with tf.device('/cpu:0'):
            y = tf.cast(y, tf.int64)

            # print("self.nce_weights=%s (%s) " % (self.nce_weights, type(self.nce_weights)))
            # print("self.nce_biases=%s (%s) " % (self.nce_biases,type(self.nce_biases)))
            # print("y=%s (%s)" % (y,type(y)))
            # print("x_embed=%s (%s) " % (x_embed,type(x_embed)))
            # print("self.num_sampled=%s" % type(self.num_sampled))
            # print("self.vocabulary_size=%s" % type(self.vocabulary_size))
            # exit(1)

            loss = tf.reduce_mean(
                tf.nn.nce_loss(weights=self.nce_weights,
                               biases=self.nce_biases,
                               labels=y,
                               inputs=x_embed,
                               num_sampled=self.num_sampled,
                               num_classes=self.vocabulary_size)
                                    )

            return loss

    def evaluate(self, x_embed: tf.Tensor):
        """Computes the cosine similarity between a provided embedding and all other embedding vectors.

        Args:
            x_embed: A Tensor containing word embeddings.

        Returns:
            cosine_sim_op: A tensor of the cosine similarities between input data embedding and all other embeddings.
        """

        with tf.device('/cpu:0'):
            x_embed_cast = tf.cast(x_embed, tf.float32)
            x_embed_norm = x_embed_cast/tf.sqrt(tf.reduce_sum(tf.square(x_embed_cast)))
            x_embed_sqrt = tf.sqrt(tf.reduce_sum(tf.square(self.embedding), 1, keepdims=True), tf.float32)
            embedding_norm = self.embedding/x_embed_sqrt

            # calculate cosine similarity
            cosine_sim_op = tf.matmul(x_embed_norm, embedding_norm, transpose_b=True)

            return cosine_sim_op

    def next_batch(self, data: list, batch_size: int, num_skips: int, skip_window: int):
        """Generates a training batch for the skip-gram model.

        Assumptions: All of the data is in one and only one list (for instance, the data might derive from a book).

        Args:
            data: A list of words or nodes.
            batch_size: An integer specifying the size of the batch to generate.
            num_skips: The number of data points to extract for each center node.
            skip_window: The size of sampling windows (technically half-window). The window of a word `w_i` will be
                `[i - window_size, i + window_size+1]`.

        Returns:
            A list where the first item is a batch and the second item is the batch's labels.
        """

        # check that batch_size is evenly divisible by num_skips and num_skips is less or equal to skip window size
        if batch_size % num_skips != 0:
            raise ValueError('ERROR: The batch_size is not evenly divisible by num_skips')
        if num_skips > 2 * skip_window:
            raise ValueError('ERROR: The number of skips is not <= 2 * skip_window')

        batch = np.ndarray(shape=(batch_size,), dtype=np.int32)
        labels = np.ndarray(shape=(batch_size, 1), dtype=np.int32)

        # get window size (words left and right + current one)
        span = (2 * skip_window) + 1
        buffer = collections.deque(maxlen=span)

        if self.data_index + span > len(data):
            self.data_index = 0

        buffer.extend(data[self.data_index:self.data_index + span])

        # print('data {data}'.format(data=data[self.data_index:self.data_index + span]))
        # print('buffer: {buffer}'.format(buffer=buffer))
        self.data_index += span
        for i in range(batch_size // num_skips):
            context_words = [w for w in range(span) if w != skip_window]
            words_to_use = random.sample(context_words, num_skips)

            for j, context_word in enumerate(words_to_use):
                # j is the index of an element of words_to_use and context_word is that element
                # buffer -- the sliding window
                # buffer[skip_window] - the center element of the sliding window
                # buffer[context_word] - the int value of the word/node we try to predict with the skip-gram model
                batch[i * num_skips + j] = buffer[skip_window]
                labels[i * num_skips + j, 0] = buffer[context_word]

            if self.data_index == len(data):
                # when the end of the string is reached, reset to beginning
                buffer.extend(data[0:span])
                self.data_index = span
            else:
                buffer.append(data[self.data_index])

                # move the sliding window 1 position to the right
                self.data_index += 1

        # backtrack a little bit to avoid skipping words in the end of a batch.
        self.data_index = (self.data_index + len(data) - span) % len(data)

        return batch, labels

    def next_batch_from_list_of_lists(self, walk_count: int, num_skips: int, skip_window: int):
        """Generate training batch for the skip-gram model.

        Assumption: This assumes that all of the data is stored as a list of lists (e.g., node2vec).

        Args:
            walk_count: The number of walks (sublists or sentences) to ingest.
            num_skips: The number of data points to extract for each center node.
            skip_window: The size of sampling windows (technically half-window). The window of a word `w_i` will be
                `[i - window_size, i + window_size+1]`.

        Returns:
            A list where the first item us a batch and the second item is the batch's labels.
        """

        if num_skips > 2 * skip_window:
            raise ValueError('ERROR: The number of skips is not <= 2 * skip_window')

        # self.data is a list of lists, e.g., [[1, 2, 3], [5, 6, 7]]
        span = 2 * skip_window + 1
        batch = np.ndarray(shape=(0,), dtype=np.int32)
        labels = np.ndarray(shape=(0, 1), dtype=np.int32)

        for i in range(walk_count):
            self.current_sentence += 1

            # sentence can be one random walk
            sentence = self.data[self.current_sentence]
            batch_count = (len(sentence) - span) + 1

            # get batch data
            current_batch, current_labels = self.next_batch(sentence, batch_count, num_skips, skip_window)
            batch = np.append(batch, current_batch)
            labels = np.append(labels, current_labels, axis=0)

            if self.current_sentence == self.num_sentences:
                self.current_sentence = 0

        return batch, labels

    def run_optimization(self, x: np.array, y: np.array):
        """Runs optimization for each batch by retrieving an embedding and calculating loss. Once the loss has been
        calculated, the gradients are computed and the weights and biases are updated accordingly.

        Args:
            x: An array of integers to use as batch training data.
            y: An array of labels to use when evaluating loss for an epoch.

        Returns:
            None.
        """

        with tf.device('/cpu:0'):
            # wrap computation inside a GradientTape for automatic differentiation
            with tf.GradientTape() as g:
                embedding = self.get_embedding(x)
                loss = self.nce_loss(embedding, y)

            # compute gradients
            gradients = g.gradient(loss, [self.embedding, self.nce_weights, self.nce_biases])

            # update W and b following gradients
            self.optimizer.apply_gradients(zip(gradients, [self.embedding, self.nce_weights, self.nce_biases]))

<<<<<<< HEAD
        return None

    def train(self, display_step: int = 2000):
        """Trains a SkipGram model.

        Args:
            display_step: An integer that is used to determine the number of steps to display when training the model.

        Returns:
            None.
        """

        # words for testing; display_step = 2000; eval_step = 2000
        if display_step is not None:
=======
    def train(self, display_step=2000):
        # Words for testing.
        do_display = self.display_step is not None and len(self.display_examples) > 0
        # display_step = 2000
        # eval_step = 2000
        if do_display:
>>>>>>> df74f5af
            for w in self.display_examples:
                print('{word}: id={index}'.format(word=self.id2word[w], index=w))

        x_test = np.array(self.display_examples)

        # run training for the given number of steps
        for epoch in range(1, self.num_steps + 1):
            if self.list_of_lists:
                walk_count = 2
                batch_x, batch_y = self.next_batch_from_list_of_lists(walk_count, self.num_skips, self.skip_window)
            else:
                batch_x, batch_y = self.next_batch(self.data, self.batch_size, self.num_skips, self.skip_window)

            self.run_optimization(batch_x, batch_y)

            if epoch % display_step == 0 or epoch == 1:
                loss = self.nce_loss(self.get_embedding(batch_x), batch_y)
                print('step: {}, loss: {}'.format(epoch, loss))

<<<<<<< HEAD
            # evaluation
            if self.display is not None and (epoch % self.eval_step == 0 or epoch == 1):
                print('Evaluation...')
=======
            # Evaluation.
            if do_display and (step % self.eval_step == 0 or step == 1):
                print("Evaluation...")
>>>>>>> df74f5af
                sim = self.evaluate(self.get_embedding(x_test)).numpy()
                print(sim[0])

                for i in range(len(self.display_examples)):
                    top_k = 8  # number of nearest neighbors
                    nearest = (-sim[i, :]).argsort()[1:top_k + 1]
                    disp_example = self.id2word[self.display_examples[i]]
                    log_str = '{} nearest neighbors:'.format(disp_example)

                    for k in range(top_k):
                        log_str = '{} {},'.format(log_str, self.id2word[nearest[k]])

                    print(log_str)

        return None


class ContinuousBagOfWordsWord2Vec(Word2Vec):
    """Class to run word2vec using skip grams.

    Attributes:
        word2id: A dictionary where the keys are nodes/words and values are integers that represent those nodes/words.
        id2word: A dictionary where the keys are integers and values are the nodes represented by the integers.
        data: A list or list of lists (if sentences or paths from node2vec).
        learning_rate: A float between 0 and 1 that controls how fast the model learns to solve the problem.
        batch_size: The size of each "batch" or slice of the data to sample when training the model.
        num_steps: The number of epochs to run when training the model.
        embedding_size: Dimension of embedded vectors.
        max_vocabulary_size: Maximum number of words (i.e. total number of different words in the vocabulary).
        min_occurrence: Minimum number of times a word needs to appear to be included.
        skip_window: How many words to consider left and right.
        num_skips: How many times to reuse an input to generate a label.
        num_sampled: Number of negative examples to sample.
        display: An integer of the number of words to display.
        embedding: A 2D tensor with shape (samples, sequence_length), where each entry is a sequence of integers.
        batcher: A list of CBOW data for training; the first item is a batch and the second item is the batch labels.
        list_of_lists: A boolean which indicates whether or not the input data contains a list of lists.
        optimizer: The TensorFlow optimizer to use.
        data_index: An integer that stores the index of data for use when creating batches.
        current_sentence: An integer which is used to track the number of sentences or random walks.
        num_sentences: An integer that stores the total number of sentences.
        softmax_weights: A variable that stores the classifier weights.
        softmax_biases: A variable that stores classifier biases.
    """

<<<<<<< HEAD
    def __init__(self, data: list, worddictionary: dict, reverse_worddictionary: dict, learning_rate: float = 0.1,
                 batch_size: int = 128, num_steps: int = 1000,  # default=3000000
                 embedding_size: int = 200, max_vocabulary_size: int = 50000, min_occurrence: int = 1,  # default=2
                 skip_window: int = 3, num_skips: int = 2, num_sampled: int = 7,  # default=64
                 display: int = None):

        super().__init__(data, worddictionary, reverse_worddictionary, learning_rate, batch_size, num_steps,
                         embedding_size, max_vocabulary_size, min_occurrence, skip_window, num_skips, num_sampled,
                         display)
=======
    def __init__(self,
                 data,
                 worddictionary,
                 reverse_worddictionary,
                 learning_rate=0.1,
                 batch_size=128,
                 num_steps=1000,  # default=3000000
                 embedding_size=200,
                 max_vocabulary_size=50000,
                 min_occurrence=1,  # default=2
                 skip_window=3,
                 num_skips=2,
                 num_sampled=7,  # default=64
                 display=None
                 ):
        super(ContinuousBagOfWordsWord2Vec, self).__init__(learning_rate,
                                                           batch_size,
                                                           num_steps,
                                                           embedding_size,
                                                           max_vocabulary_size,
                                                           min_occurrence,
                                                           skip_window,
                                                           num_skips,
                                                           num_sampled,
                                                           display)

        sentences_per_batch=1
>>>>>>> df74f5af

        self.data = data
        self.word2id = worddictionary
        self.id2word = reverse_worddictionary
<<<<<<< HEAD
        self.batcher = CBOWListBatcher(data)

        # takes the input data and goes through each element
        # first, check each element is a list
=======
        self.batcher = CBOWListBatcher(data, window_size=skip_window, sentences_per_batch=sentences_per_batch)
>>>>>>> df74f5af
        if any(isinstance(el, list) for el in self.data):
            for el in self.data:
                # then, check each element of the list is integer
                if any(isinstance(item, int) for item in el):
                    # graph version
                    self.list_of_lists = True
                else:
                    self.list_of_lists = False
                    raise TypeError('The item must be a list of walks where each walk is a sequence of (int) nodes.')

        # set vocabulary size
        self.calculate_vocabulary_size()

        # with toy exs the # of nodes might be lower than the default value of num_sampled of 64. num_sampled needs to
        # be less than the # of exs (num_sampled is the # of negative samples that get evaluated per positive ex)
        if self.num_sampled > self.vocabulary_size:
            self.num_sampled = self.vocabulary_size/2

        self.optimizer = tf.keras.optimizers.SGD(learning_rate)
        self.data_index = 0
        self.current_sentence = 0
        self.num_sentences = len(self.data)

        # do not display examples during training unless the user calls add_display_words (i.e. default is None)
        self.display = None

        # ensure the following ops & var are assigned on CPU (some ops are not compatible on GPU)
        with tf.device('/cpu:0'):
            # create embedding (each row is a word embedding vector) with shape (#n_words, dims) and dim = vector size
            self.embedding = tf.Variable(
                tf.random.uniform([self.vocabulary_size, embedding_size], -1.0, 1.0, dtype=tf.float32)
                                         )

            # should we initialize with uniform or normal?
            # # tf.Variable(tf.random.normal([self.vocabulary_size, embedding_size]))

            # construct the variables for the softmax loss
            self.softmax_weights = tf.Variable(tf.random.truncated_normal([self.vocabulary_size, embedding_size],
                                                                          stddev=0.5/math.sqrt(embedding_size),
                                                                          dtype=tf.float32))

            self.softmax_biases = tf.Variable(tf.random.uniform([self.vocabulary_size], 0.0, 0.01))

    def get_embedding(self, x: np.ndarray):
        """The function performs embedding lookups for each column in the input (except the middle one) and then
        averages the them to produce a word vector. The dimension of x is (batchsize, 2*skip_window), e.g., (128,6).

        Note. x does not contain the middle word.

        Args:
            x: A batch-size long list of windows of words (sliding windows), for example:
                [[ 2619 15572 15573 15575 15576 15577], [15572 15573 15574 15576 15577 15578], ...]

        Returns:
            mean_embeddings: An averaged word embedding vector.
        """

        stacked_embeddings = None
        # print('Defining {} embedding lookups representing each word in the context'.format(2 * self.skip_window))

        for i in range(2 * self.skip_window):
            # print("x:", x.shape)
            # print("i:",i)
            # print("x[:,i]", x[:,i])
            # print("self.skip_window:",self.skip_window)
            # print("self.embedding:", self.embedding.shape)
            embedding_i = tf.nn.embedding_lookup(self.embedding, x[:, i])
            # print("embedding_i shape", embedding_i.shape)
            x_size, y_size = embedding_i.get_shape().as_list()  # added ',_' -- is this correct?

            if stacked_embeddings is None:
                stacked_embeddings = tf.reshape(embedding_i, [x_size, y_size, 1])
            else:
                stacked_embeddings = tf.concat(axis=2, values=[stacked_embeddings,
                                                               tf.reshape(embedding_i, [x_size, y_size, 1])])

        if stacked_embeddings.get_shape().as_list()[2] != 2 * self.skip_window:
            raise ValueError('ERROR: Please Check Skip Window Size')

        # print("Stacked embedding size: %s" % stacked_embedings.get_shape().as_list())
        mean_embeddings = tf.reduce_mean(stacked_embeddings, 2, keepdims=False)
        # print("Reduced mean embedding size: %s" % mean_embeddings.get_shape().as_list())

        return mean_embeddings

    def get_loss(self, mean_embeddings: tf.Tensor, y: np.ndarray):
        """Computes the softmax loss, using a sample of the negative labels each time. The inputs are embeddings of the
        train words with this loss we optimize weights, biases, embeddings.

        Args:
            mean_embeddings: A Tensor with shape [batch_size, dim].
            y: An array containing the target classes with shape [batch_size, num_true].

        Returns:
            loss: A batch_size 1-D tensor of per-example softmax losses.

        """

        y = tf.cast(y, tf.int64)
        loss = tf.reduce_mean(
            tf.nn.sampled_softmax_loss(weights=self.softmax_weights,
                                       biases=self.softmax_biases,
                                       inputs=mean_embeddings,
                                       labels=y,
                                       num_sampled=self.num_sampled,
                                       num_classes=self.vocabulary_size)
                                )

        return loss

    def nce_loss(self, x_embed: tf.Tensor, y: np.ndarray):
        """Calculates the noise-contrastive estimation (NCE) training loss estimation for each batch.

        Args:
            x_embed: A Tensor with shape [batch_size, dim].
            y: An array containing the target classes with shape [batch_size, num_true].

        Returns:
            loss: A batch_size 1-D tensor of per-example NCE losses.
        """

        with tf.device('/cpu:0'):
            y = tf.cast(y, tf.int64)

            # print("self.nce_weights=%s (%s) " % (self.nce_weights, type(self.nce_weights)))
            # print("self.nce_biases=%s (%s) " % (self.nce_biases,type(self.nce_biases)))
            # print("y=%s (%s)" % (y,type(y)))
            # print("x_embed=%s (%s) " % (x_embed,type(x_embed)))
            # print("self.num_sampled=%s" % type(self.num_sampled))
            # print("self.vocabulary_size=%s" % type(self.vocabulary_size))
            # exit(1)

            loss = tf.reduce_mean(
                tf.nn.nce_loss(weights=self.softmax_weights,
                               biases=self.softmax_biases,
                               labels=y,
                               inputs=x_embed,
                               num_sampled=self.num_sampled,
                               num_classes=self.vocabulary_size)
                                   )

            return loss

    def evaluate(self, x_embed: tf.Tensor):
        """Computes the cosine similarity between a provided embedding and all other embedding vectors.

        Args:
            x_embed: A Tensor containing word embeddings.

        Returns:
            cosine_sim_op: A tensor of the cosine similarities between input data embedding and all other embeddings.
        """

        with tf.device('/cpu:0'):
            x_embed = tf.cast(x_embed, tf.float32)
            x_embed_norm = x_embed/tf.sqrt(tf.reduce_sum(tf.square(x_embed)))
            x_embed_sqrt = tf.sqrt(tf.reduce_sum(tf.square(self.embedding), 1, keepdims=True), tf.float32)
            embedding_norm = self.embedding/x_embed_sqrt

            # calculate cosine similarity
            cosine_sim_op = tf.matmul(x_embed_norm, embedding_norm, transpose_b=True)

            return cosine_sim_op

    def generate_batch_cbow(self, data: list, batch_size: int, window_size: int):
        """Generates the next batch of data for CBOW.

        Args:
            data: A list of words or nodes. TODO make class variable
            batch_size:  An integer specifying the size of the batch to generate.
            window_size: The size of sampling windows (technically half-window). The window of a word `w_i` will be
                `[i - window_size, i + window_size+1]`.

        Returns:
            A list where the first item is a batch and the second item is the batch's labels.
        """

        # span is the total size of the sliding window we look at [skip_window central_word skip_window]
        span = 2 * window_size + 1

        # two numpy arrays to hold target (batch) and context words (labels). Batch has span-1=2*window_size columns
        batch = np.ndarray(shape=(batch_size, span - 1), dtype=np.int32)
        labels = np.ndarray(shape=(batch_size, 1), dtype=np.int64)

        # The buffer holds the data contained within the span and the deque essentially implements a sliding window
        buffer = collections.deque(maxlen=span)

        # fill the buffer and update the data_index
        for _ in range(span):
            buffer.append(data[self.data_index])
            self.data_index = (self.data_index + 1) % len(data)

        # for each batch index, we iterate through span elements to fill in the columns of batch array
        for i in range(batch_size):
            target = window_size  # target word at the center of the buffer
            col_idx = 0

            for j in range(span):
                if j == span//2:
                    continue  # i.e., ignore the center word
                batch[i, col_idx] = buffer[j]
                col_idx += 1

            labels[i, 0] = buffer[target]

            # move the span by 1, i.e., sliding window, since buffer is deque with limited size
            buffer.append(data[self.data_index])
            self.data_index = (self.data_index + 1) % len(data)

        return batch, labels

    def next_batch_from_list_of_lists(self, walk_count, num_skips, skip_window):
        """Generates training batch for the skip-gram model. This assumes that all of the data is in one and only one
        list (for instance, the data might derive from a book). To get batches from a list of lists (e.g., node2vec),
        use the 'next_batch_from_list_of_list' function.

        Args:
            walk_count: The number of walks (sublists or sentences) to ingest.
            num_skips: The number of data points to extract for each center node.
            skip_window: The size of sampling windows (technically half-window). The window of a word `w_i` will be
                `[i - window_size, i + window_size+1]`.

        Returns:
            A list where the first item us a batch and the second item is the batch's labels.
        """

        if num_skips > 2 * skip_window:
            raise ValueError('ERROR: The number of skips is not <= 2 * skip_window')

        # self.data is a list of lists, e.g., [[1, 2, 3], [5, 6, 7]]
        span = 2 * skip_window + 1
        batch = np.ndarray(shape=(0,), dtype=np.int32)
        labels = np.ndarray(shape=(0, 1), dtype=np.int64)

        for _ in range(walk_count):
            sentence = self.data[self.current_sentence]
            self.current_sentence += 1
            sentence_len = len(sentence)
            batch_count = sentence_len - span + 1

            if self.list_of_lists:
<<<<<<< HEAD
                current_batch, current_labels = self.batcher.generate_batch()
                # self.next_batch_from_list_of_lists(sentence, batch_count, num_skips)
=======
                current_batch, current_labels = self.batcher.generate_batch()  # self.next_batch_from_list_of_lists(sentence, batch_count, num_skips)
>>>>>>> df74f5af
            else:
                current_batch, current_labels = self.generate_batch_cbow(sentence, batch_count, num_skips)

            batch = np.append(batch, current_batch)
            labels = np.append(labels, current_labels, axis=0)

            if self.current_sentence == self.num_sentences:
                self.current_sentence = 0

        return batch, labels

    def run_optimization(self, x: np.array, y: np.array):
        """Runs optimization for each batch by retrieving an embedding and calculating loss. Once the loss has
        been calculated, the gradients are computed and the weights and biases are updated accordingly.

        Args:
            x: An array of integers to use as batch training data.
            y: An array of labels to use when evaluating loss for an epoch.

        Returns:
            None.
        """

        with tf.device('/cpu:0'):
            # wrap computation inside a GradientTape for automatic differentiation
            with tf.GradientTape() as g:
                emb = self.get_embedding(x)
                loss = self.nce_loss(emb, y)

            # compute gradients
            gradients = g.gradient(loss, [self.embedding, self.softmax_weights, self.softmax_biases])

            # Update W and b following gradients
            self.optimizer.apply_gradients(zip(gradients, [self.embedding, self.softmax_weights, self.softmax_biases]))

        return None

    def train(self, display_step: int = 2000):
        """Trains a CBOW model.

        Args:
            display_step: An integer that is used to determine the number of steps to display when training the model.

        Returns:
            None.
        """

        # words for testing; display_step = 2000; eval_step = 2000
        if display_step is not None:
            for w in self.display_examples:
                print("{}: id={}".format(self.id2word[w], w))

        x_test = np.array(self.display_examples)

        # run training for the given number of steps.
        for step in range(1, self.num_steps + 1):
            batch_x, batch_y = self.batcher.generate_batch() #self.generate_batch_cbow(self.data, self.batch_size, self.skip_window)
            self.run_optimization(batch_x, batch_y)

            if step % display_step == 0 or step == 1:
                loss = self.get_loss(self.get_embedding(batch_x), batch_y)
                print("step: %i, loss: %f" % (step, loss))

            # evaluation
            if self.display is not None and (step % self.eval_step == 0 or step == 1):
                print('Evaluation...\n')
                sim = self.evaluate(self.get_embedding(x_test)).numpy()
                print(sim[0])

                for i in range(len(self.display_examples)):
                    top_k = 8  # number of nearest neighbors.
                    nearest = (-sim[i, :]).argsort()[1:top_k + 1]
                    disp_example = self.id2word[self.display_examples[i]]
                    log_str = '{} nearest neighbors:'.format(disp_example)

                    for k in range(top_k):
                        log_str = '{} {},'.format(log_str, self.id2word[nearest[k]])

                    print(log_str)

        return None<|MERGE_RESOLUTION|>--- conflicted
+++ resolved
@@ -4,13 +4,7 @@
 
 import numpy as np
 import tensorflow as tf
-<<<<<<< HEAD
 from xn2v.w2v.cbow_list_batcher import CBOWListBatcher
-=======
-import collections
-from xn2v import CBOWListBatcher
-
->>>>>>> df74f5af
 
 
 class Word2Vec:
@@ -187,7 +181,6 @@
         self.id2word = reverse_worddictionary
 
         # takes the input data and goes through each element
-<<<<<<< HEAD
         # first, check each element is a list
         if any(isinstance(el, list) for el in self.data):
             for el in self.data:
@@ -200,17 +193,6 @@
                     raise TypeError('The item must be a list of walks where each walk is a sequence of (int) nodes.')
 
         # set vocabulary size
-=======
-        if any(isinstance(el, list) for el in self.data):  # check each element is a list
-            for el in self.data:
-                if any(isinstance(item, int) for item in el):  # check each element of the list is integer
-                    self.list_of_lists = True  # graph version
-                else:
-                    self.list_of_lists = False
-                    raise TypeError(
-                        "The item needs to be a list of walks where each walk is a sequence of (integer) nodes.")
-
->>>>>>> df74f5af
         self.calculate_vocabulary_size()
 
         # with toy exs the # of nodes might be lower than the default value of num_sampled of 64. num_sampled needs to
@@ -434,7 +416,6 @@
             # update W and b following gradients
             self.optimizer.apply_gradients(zip(gradients, [self.embedding, self.nce_weights, self.nce_biases]))
 
-<<<<<<< HEAD
         return None
 
     def train(self, display_step: int = 2000):
@@ -448,15 +429,7 @@
         """
 
         # words for testing; display_step = 2000; eval_step = 2000
-        if display_step is not None:
-=======
-    def train(self, display_step=2000):
-        # Words for testing.
-        do_display = self.display_step is not None and len(self.display_examples) > 0
-        # display_step = 2000
-        # eval_step = 2000
-        if do_display:
->>>>>>> df74f5af
+        if display_step is not None and len(self.display_examples) > 0:
             for w in self.display_examples:
                 print('{word}: id={index}'.format(word=self.id2word[w], index=w))
 
@@ -476,15 +449,10 @@
                 loss = self.nce_loss(self.get_embedding(batch_x), batch_y)
                 print('step: {}, loss: {}'.format(epoch, loss))
 
-<<<<<<< HEAD
             # evaluation
             if self.display is not None and (epoch % self.eval_step == 0 or epoch == 1):
                 print('Evaluation...')
-=======
-            # Evaluation.
-            if do_display and (step % self.eval_step == 0 or step == 1):
-                print("Evaluation...")
->>>>>>> df74f5af
+
                 sim = self.evaluate(self.get_embedding(x_test)).numpy()
                 print(sim[0])
 
@@ -530,7 +498,6 @@
         softmax_biases: A variable that stores classifier biases.
     """
 
-<<<<<<< HEAD
     def __init__(self, data: list, worddictionary: dict, reverse_worddictionary: dict, learning_rate: float = 0.1,
                  batch_size: int = 128, num_steps: int = 1000,  # default=3000000
                  embedding_size: int = 200, max_vocabulary_size: int = 50000, min_occurrence: int = 1,  # default=2
@@ -540,47 +507,15 @@
         super().__init__(data, worddictionary, reverse_worddictionary, learning_rate, batch_size, num_steps,
                          embedding_size, max_vocabulary_size, min_occurrence, skip_window, num_skips, num_sampled,
                          display)
-=======
-    def __init__(self,
-                 data,
-                 worddictionary,
-                 reverse_worddictionary,
-                 learning_rate=0.1,
-                 batch_size=128,
-                 num_steps=1000,  # default=3000000
-                 embedding_size=200,
-                 max_vocabulary_size=50000,
-                 min_occurrence=1,  # default=2
-                 skip_window=3,
-                 num_skips=2,
-                 num_sampled=7,  # default=64
-                 display=None
-                 ):
-        super(ContinuousBagOfWordsWord2Vec, self).__init__(learning_rate,
-                                                           batch_size,
-                                                           num_steps,
-                                                           embedding_size,
-                                                           max_vocabulary_size,
-                                                           min_occurrence,
-                                                           skip_window,
-                                                           num_skips,
-                                                           num_sampled,
-                                                           display)
 
         sentences_per_batch=1
->>>>>>> df74f5af
-
         self.data = data
         self.word2id = worddictionary
         self.id2word = reverse_worddictionary
-<<<<<<< HEAD
-        self.batcher = CBOWListBatcher(data)
+        self.batcher = CBOWListBatcher(data, window_size=skip_window, sentences_per_batch=sentences_per_batch)
 
         # takes the input data and goes through each element
         # first, check each element is a list
-=======
-        self.batcher = CBOWListBatcher(data, window_size=skip_window, sentences_per_batch=sentences_per_batch)
->>>>>>> df74f5af
         if any(isinstance(el, list) for el in self.data):
             for el in self.data:
                 # then, check each element of the list is integer
@@ -822,12 +757,8 @@
             batch_count = sentence_len - span + 1
 
             if self.list_of_lists:
-<<<<<<< HEAD
                 current_batch, current_labels = self.batcher.generate_batch()
                 # self.next_batch_from_list_of_lists(sentence, batch_count, num_skips)
-=======
-                current_batch, current_labels = self.batcher.generate_batch()  # self.next_batch_from_list_of_lists(sentence, batch_count, num_skips)
->>>>>>> df74f5af
             else:
                 current_batch, current_labels = self.generate_batch_cbow(sentence, batch_count, num_skips)
 
